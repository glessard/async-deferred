//
//  DeferredTests.swift
//  async-deferred-tests
//
//  Created by Guillaume Lessard on 2015-07-10.
//  Copyright © 2015 Guillaume Lessard. All rights reserved.
//

import XCTest

#if os(OSX)
  import async_deferred
#elseif os(iOS)
  import async_deferred_ios
#endif


class DeferredTests: XCTestCase
{
  func testExample()
  {
    syncprint("Starting")

    let result1 = Deferred(qos: QOS_CLASS_BACKGROUND) {
      _ -> Double in
      defer { syncprint("Computing result1") }
      return 10.5
    }.delay(ms: 50)

    let result2 = result1.map {
      (d: Double) -> Int in
      syncprint("Computing result2")
      return Int(floor(2*d))
    }.delay(ms: 500)

    let result3 = result1.map {
      (d: Double) -> String in
      syncprint("Computing result3")
      return (3*d).description
    }

    result3.notify { syncprint($0) }

    let result4 = combine(result2, result1.map { Int($0*4) })

    let result5 = result2.timeout(ms: 50)

    syncprint("Waiting")
    syncprint("Result 1: \(result1.result)")
    syncprint("Result 2: \(result2.result)")
    syncprint("Result 3: \(result3.result)")
    syncprint("Result 4: \(result4.result)")
    syncprint("Result 5: \(result5.result)")
    syncprint("Done")
    syncprintwait()
  }

  func testExample2()
  {
    let d = Deferred {
      _ -> Double in
      usleep(50000)
      return 1.0
    }
    print(d.value)
  }

  func testExample3()
  {
    let transform = Deferred { i throws -> Double in Double(7*i) } // Deferred<Int throws -> Double>
    let operand = Deferred(value: 6)                               // Deferred<Int>
    let result = operand.apply(transform).map { $0.description }   // Deferred<String>
    print(result.value)                                            // 42.0
  }

  func testDelay()
  {
    let interval = 0.1
    let d1 = Deferred(value: NSDate())
    let d2 = d1.delay(seconds: interval).map { NSDate().timeIntervalSinceDate($0) }

    XCTAssert(d2.value >= interval)
    XCTAssert(d2.value < 2.0*interval)

    // a negative delay returns the same reference
    let d3 = d1.delay(ms: -1)
    XCTAssert(d3 === d1)

    let d4 = d1.delay(µs: -1).map { $0 }
    XCTAssert(d4.value == d3.value)

    // a longer calculation is not delayed (significantly)
    let d5 = Deferred {
      _ -> NSDate in
      NSThread.sleepForTimeInterval(interval)
      return NSDate()
    }
    let d6 = d5.delay(seconds: interval/10).map { NSDate().timeIntervalSinceDate($0) }
    let actualDelay = d6.value
    XCTAssert(actualDelay < interval/10)
  }

  func testValue()
  {
    let value = 1
    let d = Deferred(value: value)
    XCTAssert(d.value == value)
    XCTAssert(d.isDetermined)
  }

  func testPeek()
  {
    let value = 1
    let d1 = Deferred(value: value)
    XCTAssert(d1.peek()?.value == value)

    let d2 = Deferred(value: value).delay(µs: 10_000)
    XCTAssert(d2.peek() == nil)
    XCTAssert(d2.isDetermined == false)

    _ = d2.value // Wait for delay

    XCTAssert(d2.peek() != nil)
    XCTAssert(d2.peek()?.value == value)
    XCTAssert(d2.isDetermined)
  }

  func testValueBlocks()
  {
    let waitns = 100_000_000

    let value = arc4random() & 0x3fff_ffff

    let s = dispatch_semaphore_create(0)
    let busy = Deferred { _ -> UInt32 in
      dispatch_semaphore_wait(s, DISPATCH_TIME_FOREVER)
      return value
    }

    let expectation = expectationWithDescription("Timing out on Deferred")
    let fulfillTime = dispatch_time(DISPATCH_TIME_NOW, numericCast(waitns))

    dispatch_async(dispatch_get_global_queue(qos_class_self(), 0)) {
      let v = busy.value
      XCTAssert(v == value)

      let now = dispatch_time(DISPATCH_TIME_NOW, 0)
      if now < fulfillTime { XCTFail("delayed.value unblocked too soon") }
    }

    dispatch_after(fulfillTime, dispatch_get_global_queue(qos_class_self(), 0)) {
      expectation.fulfill()
    }

    waitForExpectationsWithTimeout(1.0) { _ in dispatch_semaphore_signal(s) }
  }

  func testValueUnblocks()
  {
    let waitns = 100_000_000

    let value = arc4random() & 0x3fff_ffff

    let s = dispatch_semaphore_create(0)
    let busy = Deferred { _ -> UInt32 in
      dispatch_semaphore_wait(s, DISPATCH_TIME_FOREVER)
      return value
    }

    let expectation = expectationWithDescription("Unblocking a Deferred")
    let fulfillTime = dispatch_time(DISPATCH_TIME_NOW, numericCast(waitns))

    dispatch_async(dispatch_get_global_queue(qos_class_self(), 0)) {
      let v = busy.value
      XCTAssert(v == value)

      let now = dispatch_time(DISPATCH_TIME_NOW, 0)
      if now < fulfillTime { XCTFail("delayed.value unblocked too soon") }
      else                 { expectation.fulfill() }
    }

    dispatch_after(fulfillTime, dispatch_get_global_queue(qos_class_self(), 0)) {
      dispatch_semaphore_signal(s)
    }

    waitForExpectationsWithTimeout(1.0, handler: nil)
  }

  func testNotify1()
  {
    let value = arc4random() & 0x3fff_ffff
    let e1 = expectationWithDescription("Pre-set Deferred")
    let d1 = Deferred(value: value)
    d1.notify {
      XCTAssert( $0.value == value )
      e1.fulfill()
    }
    waitForExpectationsWithTimeout(1.0, handler: nil)
  }

  func testNotify2()
  {
    let value = arc4random() & 0x3fff_ffff
    let e2 = expectationWithDescription("Properly Deferred")
    let d2 = Deferred(value: value).delay(ms: 100)
    let a2 = dispatch_queue_attr_make_with_qos_class(DISPATCH_QUEUE_SERIAL, QOS_CLASS_BACKGROUND, 0)
    let q2 = dispatch_queue_create("Test", a2)
    d2.on(q2).notify(qos: QOS_CLASS_UTILITY) {
      XCTAssert( $0.value == value )
      e2.fulfill()
    }
    waitForExpectationsWithTimeout(1.0, handler: nil)
  }

  func testNotify3()
  {
    let e3 = expectationWithDescription("Deferred forever")
    let d3 = Deferred { _ -> Int in
      let s3 = dispatch_semaphore_create(0)
      dispatch_semaphore_wait(s3, DISPATCH_TIME_FOREVER)
      return 42
    }
    d3.notify {
      result in
      guard case let .Error(e) = result,
            let deferredErr = e as? DeferredError,
            case .Canceled = deferredErr
      else
      {
        XCTFail()
        return
      }
    }
    dispatch_after(dispatch_time(DISPATCH_TIME_NOW, 200_000_000), dispatch_get_global_queue(qos_class_self(), 0)) {
      e3.fulfill()
    }

    waitForExpectationsWithTimeout(1.0) { _ in d3.cancel() }
  }

  func testNotify4()
  {
    let d4 = Deferred(value: arc4random() & 0x3fff_ffff).delay(ms: 50)
    let e4val = expectationWithDescription("Test onValue()")
    d4.onValue { _ in e4val.fulfill() }
    d4.onError { _ in XCTFail() }

    let d5 = Deferred<Int>(error: NSError(domain: "", code: 0, userInfo: nil)).delay(ms: 50)
    let e5err = expectationWithDescription("Test onError()")
<<<<<<< HEAD
    d5.onValue(QOS_CLASS_DEFAULT) { _ in XCTFail() }
    d5.onError(QOS_CLASS_UTILITY) { _ in e5err.fulfill() }
=======
    d5.onValue { _ in XCTFail() }
    d5.onError { _ in e5err.fulfill() }
>>>>>>> ae77b4df

    waitForExpectationsWithTimeout(1.0, handler: nil)
  }

  func testMap()
  {
    let value = arc4random() & 0x3fff_ffff
    let error = arc4random() & 0x3fff_ffff
    let goodOperand = Deferred(value: value)
    let badOperand  = Deferred<Double>(error: TestError(error))

    // good operand, good transform
    let d1 = goodOperand.map { Int($0)*2 }
    XCTAssert(d1.value == Int(value)*2)
    XCTAssert(d1.error == nil)

    // good operand, transform throws
    let d2 = goodOperand.map { throw TestError($0) }
    XCTAssert(d2.value == nil)
    XCTAssert(d2.error as? TestError == TestError(value))

    // bad operand, transform short-circuited
    let d3 = badOperand.map { _ in XCTFail() }
<<<<<<< HEAD
    XCTAssert(d3.value == nil)
    XCTAssert(d3.error as? TestError == TestError(error))
  }

  func testMap2()
  {
    let value = arc4random() & 0x3fff_ffff
    let error = arc4random() & 0x3fff_ffff
    let goodOperand = Deferred(value: value)
    let badOperand  = Deferred<Double>(error: TestError(error))

    // good operand, good transform
    let d1 = goodOperand.map(QOS_CLASS_DEFAULT) { Result.Value(Int($0)*2) }
    XCTAssert(d1.value == Int(value)*2)
    XCTAssert(d1.error == nil)

    // good operand, transform errors
    let d2 = goodOperand.map { Result<Void>.Error(TestError($0)) }
    XCTAssert(d2.value == nil)
    XCTAssert(d2.error as? TestError == TestError(value))

    // bad operand, transform short-circuited
    let d3 = badOperand.map { _ in Result<Void> { XCTFail() } }
=======
>>>>>>> ae77b4df
    XCTAssert(d3.value == nil)
    XCTAssert(d3.error as? TestError == TestError(error))
  }

  func testMap2()
  {
    let value = arc4random() & 0x3fff_ffff
    let error = arc4random() & 0x3fff_ffff
    let goodOperand = Deferred(value: value)
    let badOperand  = Deferred<Double>(error: TestError(error))

    // good operand, good transform
    let d1 = goodOperand.map { Result.Value(Int($0)*2) }
    XCTAssert(d1.value == Int(value)*2)
    XCTAssert(d1.error == nil)

    // good operand, transform errors
    let d2 = goodOperand.map { Result<Void>.Error(TestError($0)) }
    XCTAssert(d2.value == nil)
    XCTAssert(d2.error as? TestError == TestError(value))

    // bad operand, transform short-circuited
    let d3 = badOperand.map { _ in Result<Void> { XCTFail() } }
    XCTAssert(d3.value == nil)
    XCTAssert(d3.error as? TestError == TestError(error))
  }
  
  func testRecover()
  {
    let value = arc4random() & 0x3fff_ffff
    let error = arc4random() & 0x3fff_ffff
    let goodOperand = Deferred(value: value)
    let badOperand  = Deferred<Double>(error: TestError(error))

    // good operand, transform short-circuited
    let d1 = goodOperand.recover(qos: QOS_CLASS_DEFAULT) { e in XCTFail(); return Deferred(error: TestError(error)) }
    XCTAssert(d1.value == value)
    XCTAssert(d1.error == nil)

    // bad operand, transform throws
    let d2 = badOperand.recover { error in Deferred { throw TestError(value) } }
    XCTAssert(d2.value == nil)
    XCTAssert(d2.error as? TestError == TestError(value))

    // bad operand, transform executes
    let d3 = badOperand.recover { error in Deferred(value: Double(value)) }
    XCTAssert(d3.value == Double(value))
    XCTAssert(d3.error == nil)

    // test early return from notification block
    let reason = "reason"
    let d4 = goodOperand.delay(ms: 50)
    let r4 = d4.recover { e in Deferred(value: value) }
    XCTAssert(r4.cancel(reason))
    do {
      try r4.result.getValue()
      XCTFail()
    }
    catch DeferredError.Canceled(let message) { XCTAssert(message == reason) }
    catch { XCTFail() }
  }

  func testFlatMap()
  {
    let value = arc4random() & 0x3fff_ffff
    let error = arc4random() & 0x3fff_ffff
    let goodOperand = Deferred(value: value)
    let badOperand  = Deferred<Double>(error: TestError(error))

    // good operand, good transform
<<<<<<< HEAD
    let d1 = goodOperand.flatMap(QOS_CLASS_UTILITY) { Deferred(value: Int($0)*2) }
=======
    let d1 = goodOperand.flatMap { Deferred(value: Int($0)*2) }
>>>>>>> ae77b4df
    XCTAssert(d1.value == Int(value)*2)
    XCTAssert(d1.error == nil)

    // good operand, transform errors
    let d2 = goodOperand.flatMap { Deferred<Double>(error: TestError($0)) }
    XCTAssert(d2.value == nil)
    XCTAssert(d2.error as? TestError == TestError(value))

    // bad operand, transform short-circuited
    let d3 = badOperand.flatMap { _ in Deferred<Void> { XCTFail() } }
    XCTAssert(d3.value == nil)
    XCTAssert(d3.error as? TestError == TestError(error))
  }

  func testApply1()
  {
    let value = Int(arc4random() & 0x7fff + 10000)
    let error = arc4random() & 0x3fff_ffff

    let transform = Deferred { i throws -> Double in Double(value*i) }

    // good operand, good transform
    let o1 = Deferred(value: value)
    let r1 = o1.apply(transform)
    XCTAssert(r1.value == Double(value*value))
    XCTAssert(r1.error == nil)

    // bad operand, good transform
    let o2 = Deferred<Int> { throw TestError(error) }
    let r2 = o2.apply(transform)
    XCTAssert(r2.value == nil)
    XCTAssert(r2.error as? TestError == TestError(error))

    // good operand, transform throws
    let o3 = Deferred(value: error)
    let t3 = Deferred { (i:UInt32) throws -> AnyObject in throw TestError(i) }
    let r3 = o3.apply(t3)
    XCTAssert(r3.value == nil)
    XCTAssert(r3.error as? TestError == TestError(error))

    // good operand, bad transform
    let o4 = Deferred(value: value)
    let t4 = Deferred(error: TestError(error)) as Deferred<(Int) throws -> dispatch_group_t>
    let r4 = o4.apply(t4)
    XCTAssert(r4.value == nil)
    XCTAssert(r4.error as? TestError == TestError(error))

    // bad operand: transform not applied
    let o5 = Deferred<Int> { throw TestError(error) }
    let t5 = Deferred { (i:Int) throws -> Float in XCTFail(); return Float(i) }
    let r5 = o5.apply(t5)
    XCTAssert(r5.value == nil)
    XCTAssert(r5.error as? TestError == TestError(error))
  }

  func testApply2()
  {
    // a silly example curried function.
    func curriedSum(a: Int)(_ b: Int) -> Int
    {
      return a+b
    }

    let value1 = Int(arc4random() & 0x3fff_ffff)
    let value2 = Int(arc4random() & 0x3fff_ffff)
    let deferred = Deferred(value: value1).apply(qos: QOS_CLASS_USER_INITIATED, Deferred(value: curriedSum(value2)))
    XCTAssert(deferred.value == value1+value2)
  }

  func testApply3()
  {
    let transform = TBD<(Int) -> Double>()
    let operand = TBD<Int>()
    let result = operand.apply(transform)
    let expect = expectationWithDescription("Applying a deferred transform to a deferred operand")

    var v1 = 0
    var v2 = 0
    result.notify {
      result in
      print("\(v1), \(v2), \(result)")
      XCTAssert(result.value == Double(v1*v2))
      expect.fulfill()
    }

    let g = TBD<Void>()

    g.delay(ms: 100).notify { _ in
      v1 = Int(arc4random() & 0x7fff + 10000)
      try! transform.determine { i in Double(v1*i) }
    }

    g.delay(ms: 200).notify { _ in
      v2 = Int(arc4random() & 0x7fff + 10000)
      try! operand.determine(v2)
    }

    XCTAssert(operand.peek() == nil)
    XCTAssert(operand.state == .Waiting)
    XCTAssert(transform.peek() == nil)
    XCTAssert(transform.state == .Waiting)

    try! g.determine()
    waitForExpectationsWithTimeout(1.0, handler: nil)
  }

  func testApply4()
  {
    let transform = Deferred(value: powf)
    let v1 = Deferred(value: 3.0)
    let v2 = Deferred(value: 4.1)

    let args = combine(v1.map(Float.init), v2.map(Float.init))
    let result = args.apply(transform)

    XCTAssert(result.value == pow(3.0, 4.1))
  }

  func testQOS()
  {
    let qb = Deferred(qos: QOS_CLASS_UTILITY) { qos_class_self() }

    let e1 = expectationWithDescription("Waiting")
    Deferred(value: qos_class_self()).at(QOS_CLASS_BACKGROUND).onValue {
      qosv in
      // Verify that the QOS has been adjusted
      XCTAssert(qosv != qos_class_self())
      XCTAssert(qos_class_self() == QOS_CLASS_BACKGROUND)
      e1.fulfill()
    }

    let q2 = qb.map(qos: QOS_CLASS_USER_INITIATED) {
      qosv -> qos_class_t in
      XCTAssert(qosv == QOS_CLASS_UTILITY)
      // Verify that the QOS has changed
      XCTAssert(qosv != qos_class_self())
      // This block is running at the requested QOS
      XCTAssert(qos_class_self() == QOS_CLASS_USER_INITIATED)
      return qos_class_self()
    }

    let e2 = expectationWithDescription("Waiting")
    q2.onValue {
      qosv in
      // Last block was in fact executing at QOS_CLASS_USER_INITIATED
      XCTAssert(qosv == QOS_CLASS_USER_INITIATED)
      // Last block wasn't executing at the queue's QOS
      XCTAssert(qosv != QOS_CLASS_UTILITY)
      // This block is executing at the queue's QOS.
      XCTAssert(qos_class_self() == QOS_CLASS_UTILITY)
      e2.fulfill()
    }

    waitForExpectationsWithTimeout(1.0, handler: nil)
  }

  func testDealloc()
  {
    let blocks = (1...3).map {
      (i: Int) -> dispatch_block_t in
      return dispatch_block_create(DISPATCH_BLOCK_INHERIT_QOS_CLASS) {
        print("Block \(i)")
      }
    }

    if !blocks.isEmpty
    {
      // This one will get deallocated
      let tbd = TBD<Void>()
      blocks.forEach { block in tbd.notifyWithBlock(block) }
    }

    if !blocks.isEmpty
    {
      // This one will leak.
      let tbd = TBD<Void>()
      (1...3).forEach { i in tbd.notify { _ in print("Notification \(i)") } }
      // Every block enqueued by the notify method has an implied reference back to self.
      // The reference needs to be strong, otherwise chaining will fail.
    }

    usleep(1000)
  }

  func testCancel1()
  {
    let d1 = Deferred(qos: QOS_CLASS_UTILITY) {
      () -> UInt32 in
      usleep(100_000)
      return arc4random() & 0x3fff_ffff
    }

    XCTAssert(d1.cancel() == true)
    XCTAssert(d1.value == nil)

    // Set before canceling -- cancellation failure
    let d2 = Deferred(value: arc4random() & 0x3fff_ffff)
    XCTAssert(d2.cancel("message") == false)
  }

  func testCancel2()
  {
    // Test cancellation behaviour of map and delay
    let tbd = TBD<Int>()
    let tbe = TBD<Int>()

    let e1 = expectationWithDescription("map cancellation with good input")
    let d1 = tbd.map { $0 }
    d1.onError { e in e1.fulfill() }
    XCTAssert(d1.cancel() == true)

    let e2 = expectationWithDescription("map cancellation with error input")
    let d2 = tbe.map { i -> Void in XCTFail() }
    d2.onError { e in e2.fulfill() }
    XCTAssert(d2.cancel() == true)

    let e3 = expectationWithDescription("delay cancellation with good input")
    let d3 = tbd.delay(ms: 100)
    d3.onError { e in e3.fulfill() }
    XCTAssert(d3.cancel() == true)
    XCTAssertNil(d3.value)

    let e4 = expectationWithDescription("delay cancellation with error input")
    let d4 = tbe.delay(ms: 100)
    d4.onError { e in e4.fulfill() }
    XCTAssert(d4.cancel() == true)
    XCTAssertNil(d4.value)

    let e5 = expectationWithDescription("map cancellation with good input")
    let d5 = tbd.map { (_: Int) -> Result<Void> in Result<Void> { XCTFail() } }
    d5.onError { e in e5.fulfill() }
    XCTAssert(d5.cancel() == true)

    let e6 = expectationWithDescription("map cancellation with error input")
    let d6 = tbe.map { (_: Int) -> Result<Void> in Result<Void> { XCTFail() } }
    d6.onError { e in e6.fulfill() }
    XCTAssert(d6.cancel() == true)

    XCTAssertNotNil(try? tbd.determine(numericCast(arc4random() & 0x3fff_ffff)))
    XCTAssertNotNil(try? tbe.determine(TestError()))

    waitForExpectationsWithTimeout(1.0, handler: nil)
  }

  func testCancel3()
  {
    // Test cancellation behaviour of flatMap
    let tbd = TBD<Int>()
    let tbe = TBD<Int>()

    let e1 = expectationWithDescription("flatMap cancellation with good input")
    let d1 = tbd.flatMap { Deferred(value: $0) }
    d1.onError { e in e1.fulfill() }
    XCTAssert(d1.cancel() == true)

    let e2 = expectationWithDescription("flatMap cancellation with error input")
    let d2 = tbe.flatMap { _ in Deferred { _ in XCTFail() } }
    d2.onError { e in e2.fulfill() }
    XCTAssert(d2.cancel() == true)

    let e3 = expectationWithDescription("flatMap cancellation with error transform")
    let d3 = tbd.flatMap { i in Deferred<Void>(error: DeferredError.Canceled("")) }
    d3.onError { e in e3.fulfill() }
    XCTAssert(d3.cancel() == true)

    let e4 = expectationWithDescription("flatMap cancellation with everything wrong")
    let d4 = tbe.flatMap { i in Deferred<Void>(error: DeferredError.Canceled("")) }
    d4.onError { e in e4.fulfill() }
    XCTAssert(d4.cancel() == true)


    XCTAssertNotNil(try? tbd.determine(numericCast(arc4random() & 0x3fff_ffff)))
    XCTAssertNotNil(try? tbe.determine(TestError()))

    waitForExpectationsWithTimeout(1.0, handler: nil)

  }

  func testCancel4()
  {
    // test cancellation behaviour of apply
    let tbd = TBD<Int>()
    let tbe = TBD<Int>()

    let transform = tbd.map { i in { (i: Int) throws -> Int in abs(i) } }
    let transferr = tbd.map { i in { (i: Int) throws -> Int in throw TestError() } }

    let e1 = expectationWithDescription("apply cancellation with good inputs")
    let d1 = tbd.apply(transform)
    d1.onError { e in e1.fulfill() }
    XCTAssert(d1.cancel() == true)

    let e2 = expectationWithDescription("apply cancellation with error input")
    let d2 = tbe.apply(transform)
    d2.onError { e in e2.fulfill() }
    XCTAssert(d2.cancel() == true)

    let e3 = expectationWithDescription("apply cancellation with canceled transform")
    let d3 = tbd.apply(transferr)
    d3.onError { e in e3.fulfill() }
    XCTAssert(d3.cancel() == true)

    let e4 = expectationWithDescription("apply cancellation with everything canceled")
    let d4 = tbe.apply(transferr)
    d4.onError { e in e4.fulfill() }
    XCTAssert(d4.cancel() == true)

    XCTAssertNotNil(try? tbd.determine(numericCast(arc4random() & 0x3fff_ffff)))
    XCTAssertNotNil(try? tbe.determine(TestError()))

    waitForExpectationsWithTimeout(1.0, handler: nil)
  }

  func testCancel5()
  {
    let tbd = TBD<Int>()

    let d1 = tbd.map { $0 * 2 }
    let e1 = expectationWithDescription("first deferred")
    d1.onValue { _ in XCTFail() }
    d1.onError { _ in e1.fulfill() }

    let d2 = d1.map  { $0 + 100 }
    let e2 = expectationWithDescription("second deferred")
    d2.onValue { _ in XCTFail() }
    d2.onError { _ in e2.fulfill() }

    d1.cancel()

    waitForExpectationsWithTimeout(1.0) { _ in tbd.cancel() }
  }

  func testTimeout()
  {
    let value = arc4random() & 0x3fff_ffff
    let d = Deferred(value: value)

    let d1 = d.timeout(µs: 5000)
    XCTAssert(d1.value == value)

    let d2 = d.delay(ms: 5000).timeout(ns: 2_000_000)
    let e2 = expectationWithDescription("Timeout test")
    d2.onValue { _ in XCTFail() }
    d2.onError { _ in e2.fulfill() }

    let d3 = d.delay(ms: 100).timeout(seconds: -1)
    let e3 = expectationWithDescription("Unreasonable timeout test")
    d3.onValue { _ in XCTFail() }
    d3.onError { _ in e3.fulfill() }

    let d4 = d.delay(ms: 50).timeout(ms: 100)
    let e4 = expectationWithDescription("Timeout test 4")
    d4.onValue { _ in e4.fulfill() }
    d4.onError { _ in XCTFail() }

    waitForExpectationsWithTimeout(1.0, handler: nil)
  }

  func testRace()
  {
    let count = 1000
    let queue = dispatch_get_global_queue(qos_class_self(), 0)

    let d1 = TBD<Void>()
<<<<<<< HEAD
    let d2 = d1.delay(ns: 0)
=======
    let d2 = d1.on(queue).delay(ns: 0)
>>>>>>> ae77b4df

    let lucky = Int(arc4random_uniform(UInt32(count/4))) + count/4
    let e = (0..<count).map { i in expectationWithDescription(i.description) }

    var first: Int32 = -1
    dispatch_async(queue) {
      for i in 0..<count
      {
        dispatch_async(queue) {
          d2.notify {
            [expectation = e[i]] _ in
            expectation.fulfill()
            if OSAtomicCompareAndSwap32Barrier(-1, Int32(i), &first) { syncprint(first) }
          }
          if i == lucky { dispatch_async(queue) { try! d1.determine() } }
        }
      }
    }

    waitForExpectationsWithTimeout(5.0, handler: nil)
    syncprintwait()
  }

  func testCombine2()
  {
    let v1 = Int(arc4random() & 0x3fff_ffff)
    let v2 = UInt64(arc4random())

    let d1 = Deferred(value: v1).delay(ms: 100)
    let d2 = Deferred(value: v2).delay(ms: 200)

    let c = combine(d1,d2).value
    XCTAssert(c?.0 == v1)
    XCTAssert(c?.1 == v2)
  }

  func testCombine3()
  {
    let v1 = Int(arc4random() & 0x3fff_ffff)
    let v2 = UInt64(arc4random())
    let v3 = arc4random().description

    let d1 = Deferred(value: v1).delay(ms: 100)
    let d2 = Deferred(value: v2).delay(ms: 200)
    let d3 = Deferred(value: v3)
    // let d4 = Deferred { v3 }                        // infers Deferred<()->String> rather than Deferred<String>
    // let d5 = Deferred { () -> String in v3 }        // infers Deferred<()->String> rather than Deferred<String>
    // let d6 = Deferred { _ in v3 }                   // infers Deferred<String> as expected
    // let d7 = Deferred { () throws -> String in v3 } // infers Deferred<String> as expected

    let c = combine(d1,d2,d3).value
    XCTAssert(c?.0 == v1)
    XCTAssert(c?.1 == v2)
    XCTAssert(c?.2 == v3)
  }

  func testCombine4()
  {
    let v1 = Int(arc4random() & 0x3fff_ffff)
    let v2 = UInt64(arc4random())
    let v3 = arc4random().description
    let v4 = sin(Double(v2))

    let d1 = Deferred(value: v1).delay(ms: 100)
    let d2 = Deferred(value: v2).delay(ms: 200)
    let d3 = Deferred(value: v3)
    let d4 = Deferred(value: v4).delay(µs: 999)

    let c = combine(d1,d2,d3,d4).value
    XCTAssert(c?.0 == v1)
    XCTAssert(c?.1 == v2)
    XCTAssert(c?.2 == v3)
    XCTAssert(c?.3 == v4)
  }

  func testCombineArray1()
  {
    let count = 10

    let inputs = (0..<count).map { i in Deferred(value: arc4random() & 0x3fff_ffff) }
    let combined = combine(inputs)
    if let values = combined.value
    {
      XCTAssert(values.count == count)
      for (a,b) in zip(inputs, values)
      {
        XCTAssert(a.value == b)
      }
    }
    XCTAssert(combined.error == nil)

    let combined1 = combine([Deferred<Int>]())
    XCTAssert(combined1.value?.count == 0)
  }

  func testCombineArray2()
  {
    let count = 10

    let d = Deferred.inParallel(count: count) {
      i -> Int in
      usleep(numericCast((i+1)*10_000))
      return i
    }

    // If any one is in error, the combined whole will be in error.
    // The first error encountered will be passed on.

    let cancel1 = Int(arc4random_uniform(numericCast(count)))
    let cancel2 = Int(arc4random_uniform(numericCast(count)))

    d[cancel1].cancel(String(cancel1))
    d[cancel2].cancel(String(cancel2))

    let c = combine(d)

    XCTAssert(c.value == nil)
    XCTAssert(c.error as? DeferredError == DeferredError.Canceled(String(min(cancel1,cancel2))))
  }
}<|MERGE_RESOLUTION|>--- conflicted
+++ resolved
@@ -247,13 +247,8 @@
 
     let d5 = Deferred<Int>(error: NSError(domain: "", code: 0, userInfo: nil)).delay(ms: 50)
     let e5err = expectationWithDescription("Test onError()")
-<<<<<<< HEAD
-    d5.onValue(QOS_CLASS_DEFAULT) { _ in XCTFail() }
-    d5.onError(QOS_CLASS_UTILITY) { _ in e5err.fulfill() }
-=======
     d5.onValue { _ in XCTFail() }
     d5.onError { _ in e5err.fulfill() }
->>>>>>> ae77b4df
 
     waitForExpectationsWithTimeout(1.0, handler: nil)
   }
@@ -277,7 +272,6 @@
 
     // bad operand, transform short-circuited
     let d3 = badOperand.map { _ in XCTFail() }
-<<<<<<< HEAD
     XCTAssert(d3.value == nil)
     XCTAssert(d3.error as? TestError == TestError(error))
   }
@@ -290,7 +284,7 @@
     let badOperand  = Deferred<Double>(error: TestError(error))
 
     // good operand, good transform
-    let d1 = goodOperand.map(QOS_CLASS_DEFAULT) { Result.Value(Int($0)*2) }
+    let d1 = goodOperand.map { Result.Value(Int($0)*2) }
     XCTAssert(d1.value == Int(value)*2)
     XCTAssert(d1.error == nil)
 
@@ -301,35 +295,10 @@
 
     // bad operand, transform short-circuited
     let d3 = badOperand.map { _ in Result<Void> { XCTFail() } }
-=======
->>>>>>> ae77b4df
     XCTAssert(d3.value == nil)
     XCTAssert(d3.error as? TestError == TestError(error))
   }
 
-  func testMap2()
-  {
-    let value = arc4random() & 0x3fff_ffff
-    let error = arc4random() & 0x3fff_ffff
-    let goodOperand = Deferred(value: value)
-    let badOperand  = Deferred<Double>(error: TestError(error))
-
-    // good operand, good transform
-    let d1 = goodOperand.map { Result.Value(Int($0)*2) }
-    XCTAssert(d1.value == Int(value)*2)
-    XCTAssert(d1.error == nil)
-
-    // good operand, transform errors
-    let d2 = goodOperand.map { Result<Void>.Error(TestError($0)) }
-    XCTAssert(d2.value == nil)
-    XCTAssert(d2.error as? TestError == TestError(value))
-
-    // bad operand, transform short-circuited
-    let d3 = badOperand.map { _ in Result<Void> { XCTFail() } }
-    XCTAssert(d3.value == nil)
-    XCTAssert(d3.error as? TestError == TestError(error))
-  }
-  
   func testRecover()
   {
     let value = arc4random() & 0x3fff_ffff
@@ -373,11 +342,7 @@
     let badOperand  = Deferred<Double>(error: TestError(error))
 
     // good operand, good transform
-<<<<<<< HEAD
-    let d1 = goodOperand.flatMap(QOS_CLASS_UTILITY) { Deferred(value: Int($0)*2) }
-=======
     let d1 = goodOperand.flatMap { Deferred(value: Int($0)*2) }
->>>>>>> ae77b4df
     XCTAssert(d1.value == Int(value)*2)
     XCTAssert(d1.error == nil)
 
@@ -742,11 +707,7 @@
     let queue = dispatch_get_global_queue(qos_class_self(), 0)
 
     let d1 = TBD<Void>()
-<<<<<<< HEAD
-    let d2 = d1.delay(ns: 0)
-=======
-    let d2 = d1.on(queue).delay(ns: 0)
->>>>>>> ae77b4df
+    let d2 = d1.on(queue)
 
     let lucky = Int(arc4random_uniform(UInt32(count/4))) + count/4
     let e = (0..<count).map { i in expectationWithDescription(i.description) }
