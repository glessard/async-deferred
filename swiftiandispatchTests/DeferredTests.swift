//
//  swiftiandispatchTests.swift
//  swiftiandispatchTests
//
//  Created by Guillaume Lessard on 2015-07-10.
//  Copyright © 2015 Guillaume Lessard. All rights reserved.
//

import XCTest

import swiftiandispatch

class DeferredTests: XCTestCase
{
  func testExample()
  {
    syncprint("Starting")

    let result1 = async {
      _ -> Double in
      defer { syncprint("Computing result1") }
      return 10.5
    }.delay(ms: 50)

    let result2 = result1.map {
      (d: Double) -> Int in
      syncprint("Computing result2")
      return Int(floor(2*d))
    }.delay(ms: 50)

    let result3 = result1.map {
      (d: Double) -> String in
      syncprint("Computing result3")
      return (3*d).description
    }

    result3.notify { syncprint($0) }

    let result4 = result2.combine(result1.map { Int($0*4) })

    syncprint("Waiting")
    syncprint("Result 1: \(result1.value)")
    syncprint("Result 2: \(result2.value)")
    syncprint("Result 3: \(result3.value)")
    syncprint("Result 4: \(result4.value)")
    syncprint("Done")
    syncprintwait()
  }

  func testValue()
  {
    let value = 1
    let d = Deferred(value: value)
    XCTAssert(d.value == value)
  }

  func testPeek()
  {
    let value = 1
    let d1 = Deferred(value: value)
    XCTAssert(d1.peek() == value)

    let d2 = delay(µs: 100).map { value }
    XCTAssert(d2.peek() == nil)

    let expectation = expectationWithDescription("Waiting on Deferred")

    d2.notify { _ in
      if d2.peek() == value
      {
        expectation.fulfill()
      }
      else
      {
        XCTFail()
      }
    }

    waitForExpectationsWithTimeout(1.0, handler: nil)
  }

  func testBlockingOfValue()
  {
    let start = dispatch_time(DISPATCH_TIME_NOW, 0)
    let waitns = 100_000_000 as dispatch_time_t

    let value = arc4random()

    let s = dispatch_semaphore_create(0)
    let busy = async { _ -> UInt32 in
      dispatch_semaphore_wait(s, DISPATCH_TIME_FOREVER)
      return value
    }

    let expectation = expectationWithDescription("Timing out on Deferred")

    dispatch_async(dispatch_get_global_queue(qos_class_self(), 0)) {
      let v = busy.value
      XCTAssert(v == value)
      let now = dispatch_time(DISPATCH_TIME_NOW, 0)
      if now-start < waitns { XCTFail("delayed.value unblocked too soon") }
    }
    dispatch_after(dispatch_time(DISPATCH_TIME_NOW, numericCast(waitns)), dispatch_get_global_queue(qos_class_self(), 0)) {
      expectation.fulfill()
    }

    waitForExpectationsWithTimeout(1.0) { _ in dispatch_semaphore_signal(s) }
  }

  func testUnblockingOfValue()
  {
    let start = dispatch_time(DISPATCH_TIME_NOW, 0)
    let waitns = 100_000_000 as dispatch_time_t

    let value = arc4random()

    let s = dispatch_semaphore_create(0)
    let busy = async { _ -> UInt32 in
      dispatch_semaphore_wait(s, DISPATCH_TIME_FOREVER)
      return value
    }

    let expectation = expectationWithDescription("Unblocking a Deferred")

    dispatch_async(dispatch_get_global_queue(qos_class_self(), 0)) {
      let v = busy.value
      XCTAssert(v == value)

      let now = dispatch_time(DISPATCH_TIME_NOW, 0)
      if now-start < waitns { XCTFail("delayed.value unblocked too soon") }
      else                  { expectation.fulfill() }
    }
    dispatch_after(dispatch_time(DISPATCH_TIME_NOW, numericCast(waitns)), dispatch_get_global_queue(qos_class_self(), 0)) {
      dispatch_semaphore_signal(s)
    }

    waitForExpectationsWithTimeout(1.0, handler: nil)
  }

  func testNotify()
  {
    let value = arc4random()
    let e1 = expectationWithDescription("Pre-set Deferred")
    let d1 = Deferred(value: value)
    d1.notify {
      XCTAssert( $0 == value )
      e1.fulfill()
    }

    let e2 = expectationWithDescription("Properly Deferred")
    let d2 = delay(ms: 100).map { value }
    d2.notify {
      XCTAssert( $0 == value )
      e2.fulfill()
    }

    let e3 = expectationWithDescription("Deferred forever")
    let d3 = Deferred { _ -> Int in
      let s3 = dispatch_semaphore_create(0)
      dispatch_semaphore_wait(s3, DISPATCH_TIME_FOREVER)
      return 42
    }
    d3.notify { _ in XCTFail() }
    dispatch_after(dispatch_time(DISPATCH_TIME_NOW, 200_000_000), dispatch_get_global_queue(qos_class_self(), 0)) {
      e3.fulfill()
    }

    waitForExpectationsWithTimeout(1.0, handler: nil)
  }

  func testRace()
  {
<<<<<<< HEAD
    let count = 5000
    let d1 = Determinable<Void>()
    let d2 = d1.delay(0)
    let g = dispatch_group_create()
=======
    let count = 100
    let g = TBD<Void>()
>>>>>>> 6626b44d
    let q = dispatch_get_global_queue(qos_class_self(), 0)

    let e = (0..<count).map { i in expectationWithDescription(i.description) }

    dispatch_group_enter(g)
    dispatch_async(q) {
      for i in 0..<count
      {
        dispatch_async(q) {
          d2.notify { e[i].fulfill() }
          if i == count-1 { dispatch_group_leave(g) }
        }
      }
    }

    dispatch_group_async(g, q) { try! d1.determine() }

    waitForExpectationsWithTimeout(5.0, handler: nil)
    syncprintwait()
  }

  func testApply1()
  {
    // a silly example curried function.
    func curriedSum(a: Int)(_ b: Int) -> Int
    {
      return a+b
    }

    let value1 = Int(arc4random())
    let value2 = Int(arc4random())
    let deferred = Deferred(value: value1).apply(Deferred(value: curriedSum(value2)))
    XCTAssert(deferred.value == value1+value2)
  }

  func testApply2()
  {
    let transform = TBD<Int->Double>()
    let operand = TBD<Int>()
    let result = operand.apply(transform)
    let expect = expectationWithDescription("Applying a deferred transform to a deferred operand")

    var v1 = 0
    var v2 = 0
    result.notify {
      result in
      print("\(v1), \(v2), \(result)")
      XCTAssert(result == Double(v1*v2))
      expect.fulfill()
    }

    let g = TBD<Void>()

    g.delay(ms: 100).notify {
      v1 = Int(arc4random() & 0xffff + 10000)
      try! transform.determine { i in Double(v1*i) }
    }

    g.delay(ms: 200).notify {
      v2 = Int(arc4random() & 0xffff + 10000)
      try! operand.determine(v2)
    }

    XCTAssert(operand.peek() == nil)
    XCTAssert(operand.state == .Waiting)
    XCTAssert(transform.peek() == nil)
    XCTAssert(transform.state == .Waiting)

    try! g.determine()
    waitForExpectationsWithTimeout(1.0, handler: nil)
  }

  func testCombine2()
  {
    let v1 = Int(arc4random())
    let v2 = UInt64(arc4random())

    let d1 = delay(ms: 100).map { v1 }
    let d2 = delay(ms: 200).map { v2 }

    let c = d1.combine(d2).value
    XCTAssert(c.0 == v1)
    XCTAssert(c.1 == v2)
  }

  func testCombine3()
  {
    let v1 = Int(arc4random())
    let v2 = UInt64(arc4random())
    let v3 = arc4random().description

    let d1 = delay(ms: 100).map { v1 }
    let d2 = delay(ms: 200).map { v2 }
    let d3 = Deferred { v3 }

    let c = d1.combine(d2,d3).value
    XCTAssert(c.0 == v1)
    XCTAssert(c.1 == v2)
    XCTAssert(c.2 == v3)
  }

  func testCombineArray()
  {
    let count = 10

    let inputs = (0..<count).map { i in Deferred(value: arc4random()) }
    let combined = combine(inputs)
    let values = combined.value
    XCTAssert(values.count == count)
    for (a,b) in zip(inputs, values)
    {
      XCTAssert(a.value == b)
    }

    let combined1 = combine([Deferred<Int>]())
    XCTAssert(combined1.value.count == 0)
  }

  func testFirstCompleted()
  {
    let count = 10
    let lucky = Int(arc4random_uniform(numericCast(count)))

    let deferreds = (0..<count).map {
      i -> Deferred<Int> in
      let e = expectationWithDescription(i.description)
      return Deferred {
        () -> Int in
        usleep(i == lucky ? 10_000 : 200_000)
        e.fulfill()
        return i
      }
    }

    let first = firstCompleted(deferreds)
    XCTAssert(first.value == lucky)
    waitForExpectationsWithTimeout(1.0, handler: nil)
  }
}<|MERGE_RESOLUTION|>--- conflicted
+++ resolved
@@ -170,15 +170,10 @@
 
   func testRace()
   {
-<<<<<<< HEAD
     let count = 5000
-    let d1 = Determinable<Void>()
-    let d2 = d1.delay(0)
+    let d1 = TBD<Void>()
+    let d2 = d1.delay(ns: 0)
     let g = dispatch_group_create()
-=======
-    let count = 100
-    let g = TBD<Void>()
->>>>>>> 6626b44d
     let q = dispatch_get_global_queue(qos_class_self(), 0)
 
     let e = (0..<count).map { i in expectationWithDescription(i.description) }
