//
//  deferred.swift
//  async-deferred
//
//  Created by Guillaume Lessard on 2015-07-09.
//  Copyright © 2015 Guillaume Lessard. All rights reserved.
//

import Dispatch

import CAtomics

/// The possible states of a `Deferred`.
///
/// Must be a top-level type because Deferred is generic.

public enum DeferredState { case waiting, executing, determined }

extension UnsafeMutableRawPointer
{
  fileprivate static let determined = UnsafeMutableRawPointer(bitPattern: 0x7)!
}

/// An asynchronous computation.
///
/// A `Deferred` starts out undetermined, in the `.waiting` state.
/// It may then enter the `.executing` state, and will eventually become `.determined`.
/// Once it is `.determined`, it is ready to supply a result.
///
/// The `result` property will return the result, blocking until it becomes determined.
/// If the result is ready when `result` is called, it will return immediately.
///
/// A closure supplied to the `notify` method will be called after the `Deferred` has become determined.

open class Deferred<Value>
{
  fileprivate let queue: DispatchQueue

  private var resulto: Result<Value>?
  private var waiters = CAtomicsMutablePointer()
  private var stateid = CAtomicsInt32()

  deinit
  {
    if let w = CAtomicsMutablePointerLoad(&waiters, .acquire), w != .determined
    {
      deallocateWaiters(w.assumingMemoryBound(to: Waiter<Value>.self))
    }
  }

  // MARK: designated initializers

  init(queue: DispatchQueue)
  {
    resulto = nil
    CAtomicsMutablePointerInit(nil, &waiters)
    CAtomicsInt32Init(0, &stateid)

    self.queue = queue
  }

  /// Initialize to an already determined state
  ///
  /// - parameter queue:  the dispatch queue upon which to execute future notifications for this `Deferred`
  /// - parameter result: the result of this `Deferred`

  init(queue: DispatchQueue, result: Result<Value>)
  {
    resulto = result
    CAtomicsMutablePointerInit(.determined, &waiters)
    CAtomicsInt32Init(2, &stateid)

    self.queue = queue
  }

  // MARK: initialize with a closure

  /// Initialize with a computation task to be performed in the background
  ///
  /// - parameter qos:  the Quality-of-Service class at which the computation (and notifications) should be performed; defaults to the current QoS.
  /// - parameter task: the computation to be performed

  public convenience init(qos: DispatchQoS = DispatchQoS.current ?? .default, task: @escaping () throws -> Value)
  {
    let queue = DispatchQueue.global(qos: qos.qosClass)
    self.init(queue: queue, task: task)
  }

  /// Initialize with a computation task to be performed on the specified queue
  ///
  /// - parameter queue: the `DispatchQueue` on which the computation (and notifications) will be executed
  /// - parameter qos:   the Quality-of-Service class at which the computation should be performed; defaults to the QOS class of `queue`
  /// - parameter task:  the computation to be performed

  public init(queue: DispatchQueue, qos: DispatchQoS? = nil, task: @escaping () throws -> Value)
  {
    resulto = nil
    CAtomicsMutablePointerInit(nil, &waiters)
    CAtomicsInt32Init(1, &stateid)

    self.queue = queue

    queue.async(qos: qos) {
      let result = Result { try task() }
      self.determine(result) // an error here means this `Deferred` has been canceled.
    }
  }

  // MARK: initialize with a result, value or error

  /// Initialize to an already determined state
  ///
  /// - parameter qos:    the Quality-of-Service class at which the notifications should be performed.
  /// - parameter result: the result of this `Deferred`

  convenience init(qos: DispatchQoS = DispatchQoS.current ?? .default, result: Result<Value>)
  {
    let queue = DispatchQueue.global(qos: qos.qosClass)
    self.init(queue: queue, result: result)
  }

  /// Initialize to an already determined state
  ///
  /// - parameter qos: the Quality-of-Service class at which the notifications should be performed.
  /// - parameter value: the value of this `Deferred`

  public convenience init(qos: DispatchQoS = DispatchQoS.current ?? .default, value: Value)
  {
    let queue = DispatchQueue.global(qos: qos.qosClass)
    self.init(queue: queue, value: value)
  }

  /// Initialize to an already determined state
  ///
  /// - parameter queue: the `DispatchQueue` on which the notifications will be executed
  /// - parameter value: the value of this `Deferred`

  public convenience init(queue: DispatchQueue, value: Value)
  {
    self.init(queue: queue, result: Result.value(value))
  }

  /// Initialize with an Error
  ///
  /// - parameter qos: the Quality-of-Service class at which the notifications should be performed.
  /// - parameter error: the error state of this `Deferred`

  public convenience init(qos: DispatchQoS = DispatchQoS.current ?? .default, error: Error)
  {
    let queue = DispatchQueue.global(qos: qos.qosClass)
    self.init(queue: queue, error: error)
  }

  /// Initialize with an Error
  ///
  /// - parameter queue: the `DispatchQueue` on which the notifications will be executed
  /// - parameter error: the error state of this `Deferred`

  public convenience init(queue: DispatchQueue, error: Error)
  {
    self.init(queue: queue, result: Result.error(error))
  }

  // MARK: fileprivate methods

  /// Change the state of this `Deferred` from `.waiting` to `.executing`

  fileprivate func beginExecution()
  {
    if CAtomicsInt32Load(&stateid, .relaxed) == 0
    {
      CAtomicsInt32Store(1, &stateid, .relaxed)
    }
  }

  /// Set the `Result` of this `Deferred`, change its state to `DeferredState.determined`,
  /// enqueue all notifications on the DispatchQueue, then return `true`.
  /// Note that a `Deferred` can only be determined once. On subsequent calls, `determine` will fail and return `false`.
  /// This operation is lock-free and thread-safe.
  ///
  /// - parameter result: the intended `Result` to determine this `Deferred`
  /// - returns: whether the call succesfully changed the state of this `Deferred`.

  @discardableResult
  fileprivate func determine(_ result: Result<Value>) -> Bool
  {
    var current: Int32 = 1
    while !CAtomicsInt32WeakCAS(&current, 2, &stateid, .relaxed, .relaxed)
    { // keep trying if another thread hasn't succeeded yet
      if current == 2
      { // another thread succeeded ahead of this one
        return false
      }
    }

    resulto = result

    let waitQueue = CAtomicsMutablePointerSwap(.determined, &waiters, .acqrel)?.assumingMemoryBound(to: Waiter<Value>.self)
    // precondition(waitQueue != .determined)
    notifyWaiters(queue, waitQueue)

    // precondition(waiters.load() == .determined, "waiters.pointer has incorrect value \(String(describing: waiters.load()))")

    // The result is now available for the world
    return true
  }

  // MARK: public interface

  /// Enqueue a closure to be performed asynchronously as a notification after this `Deferred` becomes determined.
  /// This operation is lock-free and thread-safe.
  /// Multiple threads can call this method at once; they will succeed in turn.
  /// If one or more thread enters a race to enqueue with `determine()`, as soon as `determine()` succeeds
  /// all current and subsequent attempts to enqueue will result in immediate dispatch of the task.
  ///
  /// - parameter qos:  the Quality-of-Service class at which this notification should execute; defaults to the QOS class of this `Deferred`'s queue.
  /// - parameter task: the closure to be executed as a notification

<<<<<<< HEAD
  open func notify(qos: DispatchQoS? = nil, task: @escaping (Deferred) -> Void)
=======
  func notify(qos: DispatchQoS? = nil, task: @escaping (Result<Value>) -> Void)
>>>>>>> 1bc5ed7b
  {
    var waitQueue = CAtomicsMutablePointerLoad(&waiters, .acquire)
    if waitQueue != .determined
    {
      let waiter = UnsafeMutablePointer<Waiter<Value>>.allocate(capacity: 1)
      waiter.initialize(to: Waiter(qos, { task(self) }))

      repeat {
        waiter.pointee.next = waitQueue?.assumingMemoryBound(to: Waiter<Value>.self)
        if CAtomicsMutablePointerWeakCAS(&waitQueue, UnsafeMutableRawPointer(waiter), &waiters, .acqrel, .acquire)
        { // waiter is now enqueued; it will be deallocated at a later time by WaitQueue.notifyAll()
          return
        }
      } while waitQueue != .determined

      // this Deferred has become determined; clean up
      waiter.deinitialize(count: 1)
      waiter.deallocate(capacity: 1)
    }

    // this Deferred is determined
    queue.async(qos: qos, execute: { task(self) })
  }

  /// Query the current state of this `Deferred`
  ///
  /// - returns: a `DeferredState` (`.waiting`, `.executing` or `.determined`)

  public var state: DeferredState {
    if CAtomicsMutablePointerLoad(&waiters, .relaxed) == .determined  { return .determined }
    return (CAtomicsInt32Load(&stateid, .relaxed) == 0) ? .waiting : .executing
  }

  /// Query whether this `Deferred` has been determined.
  ///
  /// - returns: wheither this `Deferred` has been determined.

  public var isDetermined: Bool {
    return CAtomicsMutablePointerLoad(&waiters, .relaxed) == .determined
  }

  /// Attempt to cancel the current operation, and report on whether cancellation happened successfully.
  /// A successful cancellation will result in a `Deferred` equivalent as if it had been initialized as follows:
  /// ```
  /// Deferred<Value>(error: DeferredError.canceled(reason))
  /// ```
  ///
  /// - parameter reason: a `String` detailing the reason for the attempted cancellation.
  /// - returns: whether the cancellation was performed successfully.

  @discardableResult
  open func cancel(_ reason: String = "") -> Bool
  {
    return determine(Result.error(DeferredError.canceled(reason)))
  }

  /// Get this `Deferred`'s value if it has been determined, `nil` otherwise.
  /// (This call does not block)
  ///
  /// - returns: this `Deferred`'s value, or `nil`

  public func peek() throws -> Value?
  {
    if CAtomicsMutablePointerLoad(&waiters, .acquire) == .determined
    {
      return try resulto?.getValue()
    }
    return nil
  }

  /// Get this `Deferred`'s value as a `Result`, blocking if necessary until it becomes determined.
  ///
  /// - returns: this `Deferred`'s determined result

  fileprivate var result: Result<Value> {
    if CAtomicsMutablePointerLoad(&waiters, .acquire) != .determined
    {
      let s = DispatchSemaphore(value: 0)
      self.notify(qos: DispatchQoS.current) { _ in s.signal() }
      s.wait()
    }

    // this Deferred is determined
    return resulto!
  }

  /// Get this `Deferred` value, blocking if necessary until it becomes determined.
  /// If the `Deferred` is determined by a `Result` in the `.error` state, return nil.
  /// In either case, this property will block until `Deferred` is determined.
  ///
  /// - returns: this `Deferred`'s determined value, or `nil`

  public var value: Value? {
    if case let .value(v) = result { return v }
    return nil
  }

  /// Get this `Deferred` value, blocking if necessary until it becomes determined.
  /// If the `Deferred` is determined by a `Result` in the `.error` state, return nil.
  /// In either case, this property will block until `Deferred` is determined.
  ///
  /// - returns: this `Deferred`'s determined value, or `nil`

  public var error: Error? {
    if case let .error(e) = result { return e }
    return nil
  }

  /// Get the quality-of-service class of this `Deferred`'s queue
  /// - returns: the quality-of-service class of this `Deferred`'s queue

  public var qos: DispatchQoS { return self.queue.qos }

  /// Set the queue to be used for future notifications
  /// - parameter queue: the queue to be used by the returned `Deferred`
  /// - returns: a new `Deferred` whose notifications will execute on `queue`

  public func notifying(on queue: DispatchQueue) -> Deferred
  {
    if CAtomicsMutablePointerLoad(&waiters, .acquire) == .determined
    {
      return Deferred(queue: queue, result: resulto!)
    }

    let deferred = Deferred(queue: queue)
    self.notify(qos: queue.qos, task: { deferred.determine($0.result) })
    return deferred
  }

  /// Set the quality-of-service to use for future notifications.
  /// The returned `Deferred` will issue notifications on a concurrent queue at the specified quality-of-service class.
  /// - parameter qos: the quality-of-service class to be used by the returned `Deferred`
  /// - returns: a new `Deferred` whose notifications will run at quality-of-service `qos`

  public func notifying(at qos: DispatchQoS, serially: Bool = false) -> Deferred
  {
    let queue = DispatchQueue(label: "deferred", qos: qos, attributes: serially ? [] : .concurrent)
    return notifying(on: queue)
  }
}


/// A mapped `Deferred`

internal final class Mapped<Value>: Deferred<Value>
{
  /// Initialize with a `Deferred` source and a transform to be computed in the background
  /// This constructor is used by `map`
  ///
  /// - parameter queue:     the `DispatchQueue` onto which the computation should be enqueued
  /// - parameter qos:       the QOS class at which to execute the transform; defaults to the QOS class of this `Deferred`'s queue.
  /// - parameter source:    the `Deferred` whose value should be used as the input for the transform
  /// - parameter transform: the transform to be applied to `source.value` and whose result is represented by this `Deferred`

  init<U>(qos: DispatchQoS?, source: Deferred<U>, transform: @escaping (U) throws -> Value)
  {
    super.init(queue: source.queue)

    source.notify(qos: qos) {
      [weak self] deferred in
      guard let this = self else { return }
      if this.isDetermined { return }
      this.beginExecution()
      let transformed = deferred.result.map(transform)
      this.determine(transformed) // an error here means this `Deferred` has been canceled.
    }
  }
<<<<<<< HEAD

  /// Initialize with a `Deferred` source and a transform to be computed in the background
  /// This constructor is used by the version of `map` that uses a transform to a `Result`.
  ///
  /// - parameter queue:     the `DispatchQueue` onto which the computation should be enqueued
  /// - parameter qos:       the QOS class at which to execute the transform; defaults to the QOS class of this `Deferred`'s queue.
  /// - parameter source:    the `Deferred` whose value should be used as the input for the transform
  /// - parameter transform: the transform to be applied to `source.value` and whose result is represented by this `Deferred`

  init<U>(qos: DispatchQoS?, source: Deferred<U>, transform: @escaping (U) -> Result<Value>)
  {
    super.init(queue: source.queue)

    source.notify(qos: qos) {
      [weak self] deferred in
      guard let this = self else { return }
      if this.isDetermined { return }
      this.beginExecution()
      let transformed = deferred.result.flatMap(transform)
      this.determine(transformed) // an error here means this `Deferred` has been canceled.
    }
  }
=======
>>>>>>> 1bc5ed7b
}

internal final class Bind<Value>: Deferred<Value>
{
  /// Initialize with a `Deferred` source and a transform to be computed in the background
  /// This constructor is used by `flatMap`
  ///
  /// - parameter queue:     the `DispatchQueue` onto which the computation should be enqueued
  /// - parameter qos:       the QOS class at which to execute the transform; defaults to the QOS class of this `Deferred`'s queue.
  /// - parameter source:    the `Deferred` whose value should be used as the input for the transform
  /// - parameter transform: the transform to be applied to `source.value` and whose result is represented by this `Deferred`

  init<U>(qos: DispatchQoS?, source: Deferred<U>, transform: @escaping (U) -> Deferred<Value>)
  {
    super.init(queue: source.queue)

    source.notify(qos: qos) {
      [weak self] deferred in
      guard let this = self else { return }
      if this.isDetermined { return }
      this.beginExecution()
      switch deferred.result
      {
      case .value(let value):
        transform(value).notify(qos: qos) {
          transformed in
          this.determine(transformed.result) // an error here means this `Deferred` has been canceled.
        }

      case .error(let error):
        this.determine(Result.error(error)) // an error here means this `Deferred` has been canceled.
      }
    }
  }

  /// Initialize with a `Deferred` source and a transform to be computed in the background
  /// This constructor is used by `recover` -- flatMap for the `ErrorType` path.
  ///
  /// - parameter queue:     the `DispatchQueue` onto which the computation should be enqueued
  /// - parameter qos:       the QOS class at which to execute the transform; defaults to the QOS class of this `Deferred`'s queue.
  /// - parameter source:    the `Deferred` whose value should be used as the input for the transform
  /// - parameter transform: the transform to be applied to `source.value` and whose result is represented by this `Deferred`

  init(qos: DispatchQoS?, source: Deferred<Value>, transform: @escaping (Error) -> Deferred<Value>)
  {
    super.init(queue: source.queue)

    source.notify(qos: qos) {
      [weak self] deferred in
      guard let this = self else { return }
      if this.isDetermined { return }
      this.beginExecution()
      let result = deferred.result
      switch result
      {
      case .value:
        this.determine(result)

      case .error(let error):
        transform(error).notify(qos: qos) {
          transformed in
          this.determine(transformed.result)
        }
      }
    }
  }
}

/// A `Deferred` that applies a `Deferred` transform onto its input

internal final class Applicator<Value>: Deferred<Value>
{
  /// Initialize with a `Deferred` source and a transform to be computed in the background
  /// This constructor is used by `apply`
  ///
  /// - parameter queue:     the `DispatchQueue` onto which the computation should be enqueued
  /// - parameter qos:       the QOS class at which to execute the transform; defaults to the QOS class of this `Deferred`'s queue.
  /// - parameter source:    the `Deferred` whose value should be used as the input for the transform
  /// - parameter transform: the transform to be applied to `source.value` and whose result is represented by this `Deferred`

<<<<<<< HEAD
  init<U>(qos: DispatchQoS?, source: Deferred<U>, transform: Deferred<(U) -> Result<Value>>)
  {
    super.init(queue: source.queue)

    source.notify(qos: qos) {
      [weak self] deferred in
      guard let this = self else { return }
      if this.isDetermined { return }
      let result = deferred.result
      switch result
      {
      case .value:
        transform.notifying(on: this.queue).notify(qos: qos) {
          [weak self] transform in
          guard let this = self else { return }
          if this.isDetermined { return }
          this.beginExecution()
          let transformed = result.apply(transform.result)
          this.determine(transformed) // an error here means this `Deferred` has been canceled.
        }

      case .error(let error):
        this.determine(Result.error(error)) // an error here means this `Deferred` has been canceled.
      }
    }
  }

  /// Initialize with a `Deferred` source and a transform to be computed in the background
  /// This constructor is used by `apply`
  ///
  /// - parameter queue:     the `DispatchQueue` onto which the computation should be enqueued
  /// - parameter qos:       the QOS class at which to execute the transform; defaults to the QOS class of this `Deferred`'s queue.
  /// - parameter source:    the `Deferred` whose value should be used as the input for the transform
  /// - parameter transform: the transform to be applied to `source.value` and whose result is represented by this `Deferred`

=======
>>>>>>> 1bc5ed7b
  init<U>(qos: DispatchQoS?, source: Deferred<U>, transform: Deferred<(U) throws -> Value>)
  {
    super.init(queue: source.queue)

    source.notify(qos: qos) {
      [weak self] deferred in
      guard let this = self else { return }
      if this.isDetermined { return }
      let result = deferred.result
      switch result
      {
      case .value:
        transform.notifying(on: this.queue).notify(qos: qos) {
          [weak self] transform in
          guard let this = self else { return }
          if this.isDetermined { return }
          this.beginExecution()
          let transformed = result.apply(transform.result)
          this.determine(transformed) // an error here means this `Deferred` has been canceled.
        }

      case .error(let error):
        this.determine(Result.error(error)) // an error here means this `Deferred` has been canceled.
      }
    }
  }
}

/// A `Deferred` with a time-delay

internal final class Delayed<Value>: Deferred<Value>
{
  /// Initialize with a `Deferred` source and a time after which this `Deferred` may become determined.
  /// The determination could be delayed further if `source` has not become determined yet,
  /// but it will not happen earlier than the time referred to by `until`.
  /// This constructor is used by `delay`
  ///
  /// - parameter source: the `Deferred` whose value should be delayed
  /// - parameter until:  the target time until which the determination of this `Deferred` will be delayed

  init(source: Deferred<Value>, until time: DispatchTime)
  {
    super.init(queue: source.queue)

    source.notify {
      [weak self] deferred in
      guard let this = self else { return }
      if this.isDetermined { return }

      let result = deferred.result

      if case .error = result
      {
        this.determine(result)
        return
      }

      this.beginExecution()
      if time == .distantFuture { return }
      // enqueue block only if can get executed
      if time > .now()
      {
        this.queue.asyncAfter(deadline: time) { this.determine(result) }
      }
      else
      {
        this.determine(result)
      }
    }
  }
}

/// A `Deferred` to be determined (`TBD`) manually.

open class TBD<Value>: Deferred<Value>
{
  /// Initialize an undetermined `Deferred`, `TBD`.
  ///
  /// - parameter queue: the `DispatchQueue` on which the notifications will be executed

  public override init(queue: DispatchQueue)
  {
    super.init(queue: queue)
  }

  /// Initialize an undetermined `Deferred`, `TBD`.
  ///
  /// - parameter qos: the Quality-of-Service class at which the notifications should be performed; defaults to the current quality-of-service class.

  public convenience init(qos: DispatchQoS = DispatchQoS.current ?? .default)
  {
    let queue = DispatchQueue.global(qos: qos.qosClass)
    self.init(queue: queue)
  }

  /// Set the value of this `Deferred` and change its state to `DeferredState.determined`
  /// Note that a `Deferred` can only be determined once.
  ///
  /// - parameter value: the intended value for this `Deferred`
  /// - returns: whether the call succesfully changed the state of this `Deferred`.

  @discardableResult
  public func determine(_ value: Value) -> Bool
  {
    return determine(Result.value(value))
  }

  /// Set this `Deferred` to an error and change its state to `DeferredState.determined`
  /// Note that a `Deferred` can only be determined once. On subsequent calls, `determine` will throw an `AlreadyDetermined` error.
  ///
  /// - parameter error: the intended error for this `Deferred`
  /// - returns: whether the call succesfully changed the state of this `Deferred`.

  @discardableResult
  public func determine(_ error: Error) -> Bool
  {
    return determine(Result.error(error))
  }

  /// Set the `Result` of this `Deferred` and change its state to `DeferredState.determined`
  /// Note that a `Deferred` can only be determined once. On subsequent calls, `determine` will throw an `AlreadyDetermined` error.
  ///
  /// - parameter result: the intended `Result` for this `Deferred`
  /// - returns: whether the call succesfully changed the state of this `Deferred`.

  @discardableResult
  override func determine(_ result: Result<Value>) -> Bool
  {
    return super.determine(result)
  }

  /// Change the state of this `TBD` from `.waiting` to `.executing`

  open override func beginExecution()
  {
    super.beginExecution()
  }
}<|MERGE_RESOLUTION|>--- conflicted
+++ resolved
@@ -216,11 +216,7 @@
   /// - parameter qos:  the Quality-of-Service class at which this notification should execute; defaults to the QOS class of this `Deferred`'s queue.
   /// - parameter task: the closure to be executed as a notification
 
-<<<<<<< HEAD
   open func notify(qos: DispatchQoS? = nil, task: @escaping (Deferred) -> Void)
-=======
-  func notify(qos: DispatchQoS? = nil, task: @escaping (Result<Value>) -> Void)
->>>>>>> 1bc5ed7b
   {
     var waitQueue = CAtomicsMutablePointerLoad(&waiters, .acquire)
     if waitQueue != .determined
@@ -388,31 +384,6 @@
       this.determine(transformed) // an error here means this `Deferred` has been canceled.
     }
   }
-<<<<<<< HEAD
-
-  /// Initialize with a `Deferred` source and a transform to be computed in the background
-  /// This constructor is used by the version of `map` that uses a transform to a `Result`.
-  ///
-  /// - parameter queue:     the `DispatchQueue` onto which the computation should be enqueued
-  /// - parameter qos:       the QOS class at which to execute the transform; defaults to the QOS class of this `Deferred`'s queue.
-  /// - parameter source:    the `Deferred` whose value should be used as the input for the transform
-  /// - parameter transform: the transform to be applied to `source.value` and whose result is represented by this `Deferred`
-
-  init<U>(qos: DispatchQoS?, source: Deferred<U>, transform: @escaping (U) -> Result<Value>)
-  {
-    super.init(queue: source.queue)
-
-    source.notify(qos: qos) {
-      [weak self] deferred in
-      guard let this = self else { return }
-      if this.isDetermined { return }
-      this.beginExecution()
-      let transformed = deferred.result.flatMap(transform)
-      this.determine(transformed) // an error here means this `Deferred` has been canceled.
-    }
-  }
-=======
->>>>>>> 1bc5ed7b
 }
 
 internal final class Bind<Value>: Deferred<Value>
@@ -493,8 +464,7 @@
   /// - parameter source:    the `Deferred` whose value should be used as the input for the transform
   /// - parameter transform: the transform to be applied to `source.value` and whose result is represented by this `Deferred`
 
-<<<<<<< HEAD
-  init<U>(qos: DispatchQoS?, source: Deferred<U>, transform: Deferred<(U) -> Result<Value>>)
+  init<U>(qos: DispatchQoS?, source: Deferred<U>, transform: Deferred<(U) throws -> Value>)
   {
     super.init(queue: source.queue)
 
@@ -520,43 +490,6 @@
       }
     }
   }
-
-  /// Initialize with a `Deferred` source and a transform to be computed in the background
-  /// This constructor is used by `apply`
-  ///
-  /// - parameter queue:     the `DispatchQueue` onto which the computation should be enqueued
-  /// - parameter qos:       the QOS class at which to execute the transform; defaults to the QOS class of this `Deferred`'s queue.
-  /// - parameter source:    the `Deferred` whose value should be used as the input for the transform
-  /// - parameter transform: the transform to be applied to `source.value` and whose result is represented by this `Deferred`
-
-=======
->>>>>>> 1bc5ed7b
-  init<U>(qos: DispatchQoS?, source: Deferred<U>, transform: Deferred<(U) throws -> Value>)
-  {
-    super.init(queue: source.queue)
-
-    source.notify(qos: qos) {
-      [weak self] deferred in
-      guard let this = self else { return }
-      if this.isDetermined { return }
-      let result = deferred.result
-      switch result
-      {
-      case .value:
-        transform.notifying(on: this.queue).notify(qos: qos) {
-          [weak self] transform in
-          guard let this = self else { return }
-          if this.isDetermined { return }
-          this.beginExecution()
-          let transformed = result.apply(transform.result)
-          this.determine(transformed) // an error here means this `Deferred` has been canceled.
-        }
-
-      case .error(let error):
-        this.determine(Result.error(error)) // an error here means this `Deferred` has been canceled.
-      }
-    }
-  }
 }
 
 /// A `Deferred` with a time-delay
