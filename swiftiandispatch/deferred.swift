--- conflicted
+++ resolved
@@ -61,13 +61,7 @@
 
   public init(queue: dispatch_queue_t, task: () -> T)
   {
-<<<<<<< HEAD
-    guard setState(.Executing) else { fatalError("Could not start task in \(__FUNCTION__)") }
-=======
-    self.init()
-
     currentState = DeferredState.Executing.rawValue
->>>>>>> 42450094
     dispatch_async(queue) {
       try! self.setValue(task())
     }
@@ -103,21 +97,7 @@
       let initialState = currentState
       if initialState < DeferredState.Determined.rawValue
       {
-<<<<<<< HEAD
-        while true
-        {
-          let queue = waiters
-          if CAS(queue, nil, &waiters)
-          {
-            // syncprint(syncread(&waiting))
-            // syncprint("Queue tail is \(queue)")
-            WaitQueue.notifyAll(queue)
-            return true
-          }
-        }
-=======
         OSAtomicCompareAndSwap32Barrier(initialState, transientState, &currentState)
->>>>>>> 42450094
       }
       else
       {
@@ -133,7 +113,16 @@
       throw DeferredError.CannotDetermine("Failed to determine Deferred")
     }
 
-    dispatch_group_leave(group)
+    repeat
+    {
+      let queue = waiters
+      if CAS(queue, nil, &waiters)
+      {
+        // syncprint(syncread(&waiting))
+        // syncprint("Queue tail is \(queue)")
+        WaitQueue.notifyAll(queue)
+      }
+    } while waiters != nil
     // The result is now available for the world
   }
 
@@ -162,7 +151,7 @@
 
   // MARK: public interface
 
-  public var state: DeferredState { return DeferredState(rawValue: currentState) ?? .Executing }
+  public var state: DeferredState { return DeferredState(rawValue: currentState)! }
 
   public var isDetermined: Bool { return currentState == DeferredState.Determined.rawValue }
 
