--- conflicted
+++ resolved
@@ -171,11 +171,12 @@
 
   public func notify(queue: dispatch_queue_t, task: (T) -> Void)
   {
-<<<<<<< HEAD
+    let block = { task(self.v) }
+
     if currentState != DeferredState.Completed.rawValue
     {
       let waiter = UnsafeMutablePointer<Waiter>.alloc(1)
-      waiter.initialize(Waiter(.Dispatch(queue, { task(self.v) })))
+      waiter.initialize(Waiter(.Dispatch(queue, block)))
       while true
       {
         let head = waiters
@@ -195,28 +196,30 @@
         }
       }
     }
-    dispatch_async(queue) { task(self.v) }
-  }
-}
-
-public func delay(ns: Int) -> Deferred<Void>
-{
-  return Deferred(value: ()).delay(ns)
-}
-
-public func delay(µs µs: Int) -> Deferred<Void>
-{
-  return Deferred(value: ()).delay(µs: µs)
-}
-
-public func delay(ms ms: Int) -> Deferred<Void>
-{
-  return Deferred(value: ()).delay(ms: ms)
-}
-
-public func delay(seconds s: Double) -> Deferred<Void>
-{
-  return Deferred(value: ()).delay(seconds: s)
+    dispatch_async(queue, block)
+  }
+
+  public func map<U>(queue: dispatch_queue_t, transform: (T) -> U) -> Deferred<U>
+  {
+    let deferred = Deferred<U>()
+    self.notify(queue) {
+      value in
+      deferred.setState(.Running)
+      deferred.setValue(transform(value))
+    }
+    return deferred
+  }
+
+  public func bind<U>(queue: dispatch_queue_t, transform: (T) -> Deferred<U>) -> Deferred<U>
+  {
+    let deferred = Deferred<U>()
+    self.notify(queue) {
+      value in
+      deferred.setState(.Running)
+      transform(value).notify(queue) { transformedValue in deferred.setValue(transformedValue) }
+    }
+    return deferred
+  }
 }
 
 extension Deferred
@@ -236,95 +239,6 @@
     }
     return delayed
   }
-
-  public func delay(µs µs: Int) -> Deferred
-  {
-    return delay(µs*1000)
-  }
-
-  public func delay(ms ms: Int) -> Deferred
-  {
-    return delay(ms*1_000_000)
-  }
-
-  public func delay(seconds s: Double) -> Deferred
-  {
-    return delay(Int(s*1e9))
-  }
-}
-
-// MARK: Notify: chain asynchronous tasks with input parameters and no return values.
-
-extension Deferred
-{
-  public func notify(task: (T) -> Void)
-  {
-    return notify(dispatch_get_global_queue(qos_class_self(), 0), task: task)
-  }
-
-  public func notify(qos: qos_class_t, task: (T) -> Void)
-  {
-    return notify(dispatch_get_global_queue(qos, 0), task: task)
-  }
-}
-
-// MARK: Map: chain asynchronous tasks with input parameters and return values
-
-extension Deferred
-{
-  public func map<U>(transform: (T) -> U) -> Deferred<U>
-  {
-    return map(dispatch_get_global_queue(qos_class_self(), 0), transform: transform)
-  }
-
-  public func map<U>(qos: qos_class_t, transform: (T) -> U) -> Deferred<U>
-  {
-    return map(dispatch_get_global_queue(qos, 0), transform: transform)
-=======
-    dispatch_group_notify(self.group, queue) { task(self.v) }
->>>>>>> 009723e7
-  }
-
-  public func map<U>(queue: dispatch_queue_t, transform: (T) -> U) -> Deferred<U>
-  {
-    let deferred = Deferred<U>()
-    self.notify(queue) {
-      value in
-      deferred.setState(.Running)
-      deferred.setValue(transform(value))
-    }
-    return deferred
-  }
-
-  public func bind<U>(queue: dispatch_queue_t, transform: (T) -> Deferred<U>) -> Deferred<U>
-  {
-    let deferred = Deferred<U>()
-    self.notify(queue) {
-      value in
-      deferred.setState(.Running)
-      transform(value).notify(queue) { transformedValue in deferred.setValue(transformedValue) }
-    }
-    return deferred
-  }
-}
-
-extension Deferred
-{
-  public func delay(ns: Int) -> Deferred
-  {
-    if ns < 0 { return self }
-
-    let delayed = Deferred<T>()
-    self.notify {
-      value in
-      delayed.setState(.Running)
-      let delay = dispatch_time(DISPATCH_TIME_NOW, Int64(ns))
-      dispatch_after(delay, dispatch_get_global_queue(qos_class_self(), 0)) {
-        delayed.setValue(value)
-      }
-    }
-    return delayed
-  }
 }
 
 public func firstCompleted<T>(deferreds: [Deferred<T>]) -> Deferred<T>
