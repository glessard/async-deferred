//
//  DeletionTests.swift
//  deferred
//
//  Created by Guillaume Lessard on 31/01/2017.
//  Copyright © 2017 Guillaume Lessard. All rights reserved.
//

import XCTest
import Foundation
import Dispatch

@testable import deferred

class DeletionTests: XCTestCase
{
  static var allTests = [
    ("testDeallocDeferred1", testDeallocDeferred1),
    ("testDeallocDeferred2", testDeallocDeferred2),
<<<<<<< HEAD
    ("testDelayedDeallocDeferred", testDelayedDeallocDeferred),
=======
    ("testDeallocDeferred3", testDeallocDeferred3),
>>>>>>> 1bc5ed7b
    ("testDeallocTBD1", testDeallocTBD1),
    ("testDeallocTBD2", testDeallocTBD2),
    ("testDeallocTBD3", testDeallocTBD3),
  ]

  class Dealloc: Deferred<Void>
  {
    let e: XCTestExpectation
    init(expectation: XCTestExpectation)
    {
      e = expectation
      super.init(queue: DispatchQueue.global())
    }
    deinit
    {
      e.fulfill()
    }
  }

  func testDeallocDeferred1()
  {
    do {
      _ = Dealloc(expectation: expectation(description: "will dealloc deferred 1"))
    }

    waitForExpectations(timeout: 0.1)
  }

  func testDeallocDeferred2()
  {
    do {
      let deferred = Dealloc(expectation: expectation(description: "will dealloc deferred 2"))
      do { _ = deferred.map { _ in XCTFail("Unexpected notification") } }
      deferred.cancel()
<<<<<<< HEAD
=======
    }

    waitForExpectations(timeout: 0.1)
  }

  func testDeallocDeferred3()
  {
    do {
      Dealloc(expectation: expectation(description: "will dealloc deferred 3")).cancel()
>>>>>>> 1bc5ed7b
    }

    waitForExpectations(timeout: 0.1)
  }

  func testDeallocDeferred3()
  {
    do {
      Dealloc(expectation: expectation(description: "will dealloc deferred 3")).cancel()
    }

    waitForExpectations(timeout: 0.1)
  }

  func testDelayedDeallocDeferred()
  {
    let witness: Deferred<Void>
    let e = expectation(description: "deallocation delay")
    do {
      let queue = DispatchQueue(label: "\(#function)")
      let delayed = Deferred(queue: queue, value: ()).delay(.milliseconds(50))
      _ = delayed.map { XCTFail("a value no one waits for should not be computed") }
      witness = delayed.map { e.fulfill() }
    }

    waitForExpectations(timeout: 0.5)
    _ = witness.value
  }

  class DeallocTBD: TBD<Void>
  {
    let e: XCTestExpectation
    init(expectation: XCTestExpectation)
    {
      e = expectation
      super.init(queue: DispatchQueue.global())
    }
    deinit
    {
      e.fulfill()
    }
  }

  func testDeallocTBD1()
  {
    do {
      _ = DeallocTBD(expectation: expectation(description: "will dealloc tbd 1"))
    }

    waitForExpectations(timeout: 0.1)
  }

  func testDeallocTBD2()
  {
    do {
      let tbd = DeallocTBD(expectation: expectation(description: "will dealloc tbd 2"))
      do { _ = tbd.map { _ in XCTFail("Unexpected notification") } }
      tbd.cancel()
    }

    waitForExpectations(timeout: 0.1)
  }

  func testDeallocTBD3()
  {
    do {
      DeallocTBD(expectation: expectation(description: "will dealloc tbd 3")).cancel()
    }

    waitForExpectations(timeout: 0.1)
  }
}<|MERGE_RESOLUTION|>--- conflicted
+++ resolved
@@ -17,11 +17,8 @@
   static var allTests = [
     ("testDeallocDeferred1", testDeallocDeferred1),
     ("testDeallocDeferred2", testDeallocDeferred2),
-<<<<<<< HEAD
+    ("testDeallocDeferred3", testDeallocDeferred3),
     ("testDelayedDeallocDeferred", testDelayedDeallocDeferred),
-=======
-    ("testDeallocDeferred3", testDeallocDeferred3),
->>>>>>> 1bc5ed7b
     ("testDeallocTBD1", testDeallocTBD1),
     ("testDeallocTBD2", testDeallocTBD2),
     ("testDeallocTBD3", testDeallocTBD3),
@@ -56,18 +53,6 @@
       let deferred = Dealloc(expectation: expectation(description: "will dealloc deferred 2"))
       do { _ = deferred.map { _ in XCTFail("Unexpected notification") } }
       deferred.cancel()
-<<<<<<< HEAD
-=======
-    }
-
-    waitForExpectations(timeout: 0.1)
-  }
-
-  func testDeallocDeferred3()
-  {
-    do {
-      Dealloc(expectation: expectation(description: "will dealloc deferred 3")).cancel()
->>>>>>> 1bc5ed7b
     }
 
     waitForExpectations(timeout: 0.1)
