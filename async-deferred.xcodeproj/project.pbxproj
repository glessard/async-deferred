--- conflicted
+++ resolved
@@ -102,11 +102,7 @@
 				034C0BAD1B547E5C00F4B44B /* deferred-extras.swift */,
 				03E60E311AAA571200F4B44B /* async-deferred.h */,
 				03E60E2F1AAA571200F4B44B /* Supporting Files */,
-<<<<<<< HEAD
-				03285E631B521FAA00F4B44B /* shuffle.swift */,
 				03EEC3281B58CB2E00F4B44B /* result.swift */,
-=======
->>>>>>> 4f1d6fa2
 			);
 			path = "async-deferred";
 			sourceTree = "<group>";
@@ -246,11 +242,8 @@
 			buildActionMask = 2147483647;
 			files = (
 				03285E191B4F223900F4B44B /* deferred.swift in Sources */,
-<<<<<<< HEAD
 				03EEC3291B58CB2E00F4B44B /* result.swift in Sources */,
-=======
 				03325F4A1B66D92D00F4B44B /* shuffle.swift in Sources */,
->>>>>>> 4f1d6fa2
 				034C0BAE1B547E5C00F4B44B /* deferred-extras.swift in Sources */,
 				03E60E4B1AAA571C00F4B44B /* async.swift in Sources */,
 			);
