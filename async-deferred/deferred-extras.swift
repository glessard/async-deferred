//
//  deferred-extras.swift
//  async-deferred
//
//  Created by Guillaume Lessard on 2015-07-13.
//  Copyright © 2015 Guillaume Lessard. All rights reserved.
//

import Dispatch

/*
  Definitions that rely on or extend Deferred, but do not need the fundamental, private stuff.
*/

// MARK: Asynchronous tasks with return values.

public func async<T>(task: () -> T) -> Deferred<T>
{
  return Deferred(task)
}

public func async<T>(group group: dispatch_group_t, task: () -> T) -> Deferred<T>
{
  dispatch_group_enter(group)
  return Deferred {
    defer { dispatch_group_leave(group) }
    return task()
  }
}

public func async<T>(qos: qos_class_t, task: () -> T) -> Deferred<T>
{
  return Deferred(qos: qos, task: task)
}

public func async<T>(qos: qos_class_t, group: dispatch_group_t, task: () -> T) -> Deferred<T>
{
  dispatch_group_enter(group)
  return Deferred(qos: qos) {
    defer { dispatch_group_leave(group) }
    return task()
  }
}

public func async<T>(queue: dispatch_queue_t, task: () -> T) -> Deferred<T>
{
  return Deferred(queue: queue, task: task)
}

public func async<T>(queue: dispatch_queue_t, group: dispatch_group_t, task: () -> T) -> Deferred<T>
{
  dispatch_group_enter(group)
  return Deferred(queue: queue) {
    defer { dispatch_group_leave(group) }
    return task()
  }
}

public func delay(ns ns: Int) -> Deferred<Void>
{
  return Deferred(value: ()).delay(ns: ns)
}

public func delay(µs µs: Int) -> Deferred<Void>
{
  return Deferred(value: ()).delay(µs: µs)
}

public func delay(ms ms: Int) -> Deferred<Void>
{
  return Deferred(value: ()).delay(ms: ms)
}

public func delay(seconds s: Double) -> Deferred<Void>
{
  return Deferred(value: ()).delay(seconds: s)
}

extension Deferred
{
  public func delay(µs µs: Int) -> Deferred
  {
    return delay(ns: µs*1000)
  }

  public func delay(ms ms: Int) -> Deferred
  {
    return delay(ns: ms*1_000_000)
  }

  public func delay(seconds s: Double) -> Deferred
  {
    return delay(ns: Int(s*1e9))
  }
  
  public func delay(ns ns: Int) -> Deferred
  {
    if ns < 0 { return self }

    let delayed = TBD<T>()
    self.notify {
      result in
      switch result
      {
      case .Value:
        delayed.beginExecution()
        let delay = dispatch_time(DISPATCH_TIME_NOW, Int64(ns))
        dispatch_after(delay, dispatch_get_global_queue(qos_class_self(), 0)) {
          do { try delayed.determine(result) }
          catch { /* an error here means this `Deferred` was canceled before the end of the delay. */ }
        }

      case .Error:
        do { try delayed.determine(result) }
        catch { /* an error here means this `Deferred` was canceled before `determine` was called. */ }
      }
    }
    return delayed
  }
}

/**
  A timeout utility
*/

extension Deferred
{
  public func timeout(µs µs: Int) -> Deferred
  {
    return timeout(ns: µs*1000)
  }

  public func timeout(ms ms: Int) -> Deferred
  {
    return timeout(ns: ms*1_000_000)
  }

  public func timeout(seconds s: Double) -> Deferred
  {
    return timeout(ns: Int(s*1e9))
  }

  public func timeout(ns ns: Int) -> Deferred
  {
    if self.isDetermined || ns < 0 { return self }

    let perishable = map { $0 }

    let timeout = dispatch_time(DISPATCH_TIME_NOW, Int64(ns))
    dispatch_after(timeout, dispatch_get_global_queue(qos_class_self(), 0)) {
      perishable.cancel("Operation timed out")
    }

    return perishable
  }
}

// onValue: chain asynchronous tasks only when the result has a value

extension Deferred
{
  public func onValue(task: (T) -> Void)
  {
    onValue(dispatch_get_global_queue(qos_class_self(), 0), task: task)
  }

  public func onValue(qos: qos_class_t, task: (T) -> Void)
  {
    onValue(dispatch_get_global_queue(qos, 0), task: task)
  }

  public func onValue(queue: dispatch_queue_t, task: (T) -> Void)
  {
    notify(queue) { if let value = $0.value { task(value) } }
  }
}

// onError: chan asynchronous tasks only when the rusilt in an error

extension Deferred
{
  public func onError(task: (ErrorType) -> Void)
  {
    onError(dispatch_get_global_queue(qos_class_self(), 0), task: task)
  }

  public func onError(qos: qos_class_t, task: (ErrorType) -> Void)
  {
    onError(dispatch_get_global_queue(qos, 0), task: task)
  }

  public func onError(queue: dispatch_queue_t, task: (ErrorType) -> Void)
  {
    notify(queue) { if let error = $0.error { task(error) } }
  }
}

// notify: chain asynchronous tasks with input parameters and no return values.

extension Deferred
{
  public func notify(task: (Result<T>) -> Void)
  {
    notify(dispatch_get_global_queue(qos_class_self(), 0), task: task)
  }

  public func notify(qos: qos_class_t, task: (Result<T>) -> Void)
  {
    notify(dispatch_get_global_queue(qos, 0), task: task)
  }
}

// map: chain asynchronous tasks with input parameters and return values

extension Deferred
{
  public func map<U>(transform: (T) throws -> U) -> Deferred<U>
  {
    return map(dispatch_get_global_queue(qos_class_self(), 0), transform: transform)
  }

  public func map<U>(qos: qos_class_t, transform: (T) throws -> U) -> Deferred<U>
  {
    return map(dispatch_get_global_queue(qos, 0), transform: transform)
  }

  public func map<U>(queue: dispatch_queue_t, transform: (T) throws -> U) -> Deferred<U>
  {
<<<<<<< HEAD
    let deferred = TBD<U>()
    self.notify(queue) {
      result in
      deferred.beginExecution()
      let transformed = result.map(transform)
      do { try deferred.determine(transformed) }
      catch { /* an error here means this `Deferred` was canceled before `transform()` was complete. */ }
    }
    return deferred
=======
    return Deferred<U>(queue: queue, source: self, transform: transform)
>>>>>>> ea2f8be7
  }
}

// flatMap: chain asynchronous tasks with input parameters and return values

extension Deferred
{
  public func flatMap<U>(transform: (T) -> Deferred<U>) -> Deferred<U>
  {
    return flatMap(dispatch_get_global_queue(qos_class_self(), 0), transform: transform)
  }

  public func flatMap<U>(qos: qos_class_t, transform: (T) -> Deferred<U>) -> Deferred<U>
  {
    return flatMap(dispatch_get_global_queue(qos, 0), transform: transform)
  }

  public func flatMap<U>(queue: dispatch_queue_t, transform: (T) -> Deferred<U>) -> Deferred<U>
  {
<<<<<<< HEAD
    let deferred = TBD<U>()
    self.notify(queue) {
      result in
      deferred.beginExecution()
      switch result
      {
      case .Value(let value):
        transform(value).notify(queue) {
          result in
          do { try deferred.determine(result) }
          catch { /* an error here means this `Deferred` was canceled before `transform()` was complete. */ }
        }

      case .Error(let error):
        do { try deferred.determine(Result(error: error)) }
        catch { /* an error here seems irrelevant. */ }
      }
    }
    return deferred
=======
    return Deferred<U>(queue: queue, source: self, transform: transform)
>>>>>>> ea2f8be7
  }
}

extension Deferred
{
  public func apply<U>(transform: Deferred<(T)throws->U>) -> Deferred<U>
  {
    return apply(dispatch_get_global_queue(qos_class_self(), 0), transform: transform)
  }

  public func apply<U>(qos: qos_class_t, transform: Deferred<(T)throws->U>) -> Deferred<U>
  {
    return apply(dispatch_get_global_queue(qos, 0), transform: transform)
  }

  public func apply<U>(queue: dispatch_queue_t, transform: Deferred<(T)throws->U>) -> Deferred<U>
  {
<<<<<<< HEAD
    let deferred = TBD<U>()
    self.notify(queue) {
      result in
      transform.notify(queue) {
        transform in
        deferred.beginExecution()
        let transformed = result.apply(transform)
        do { try deferred.determine(transformed) }
        catch { /* an error here means this `Deferred` was canceled before `transform()` was complete. */ }
      }
    }
    return deferred
=======
    return Deferred<U>(queue: queue, source: self, transform: transform)
>>>>>>> ea2f8be7
  }
}

// combine two or more Deferred objects into one.

extension Deferred
{
  public func combine<U>(other: Deferred<U>) -> Deferred<(T,U)>
  {
    return flatMap { (t: T) in other.map { (u: U) in (t,u) } }
  }

  public func combine<U1,U2>(o1: Deferred<U1>, _ o2: Deferred<U2>) -> Deferred<(T,U1,U2)>
  {
    return combine(o1).flatMap { (t,u1) in o2.map { u2 in (t,u1,u2) } }
  }

  public func combine<U1,U2,U3>(o1: Deferred<U1>, _ o2: Deferred<U2>, _ o3: Deferred<U3>) -> Deferred<(T,U1,U2,U3)>
  {
    return combine(o1,o2).flatMap { (t,u1,u2) in o3.map { u3 in (t,u1,u2,u3) } }
  }
}

public func combine<T>(deferreds: [Deferred<T>]) -> Deferred<[T]>
{
  let combined = deferreds.reduce(Deferred<[T]>(value: [])) {
    (combiner: Deferred<[T]>, element: Deferred<T>) -> Deferred<[T]> in
    return element.flatMap {
      value in
      combiner.map {
        (var values: [T]) -> [T] in
        values.append(value)
        return values
      }
    }
  }
  return combined
}

public func firstDetermined<T>(deferreds: [Deferred<T>]) -> Deferred<T>
{
  let first = TBD<T>()
  for d in deferreds.shuffle()
  {
    d.notify {
      value in
      do {
        try first.determine(value)
      } catch { /* We don't care, it just means it's not the first completed */ }
    }
  }
  return first
}<|MERGE_RESOLUTION|>--- conflicted
+++ resolved
@@ -226,19 +226,7 @@
 
   public func map<U>(queue: dispatch_queue_t, transform: (T) throws -> U) -> Deferred<U>
   {
-<<<<<<< HEAD
-    let deferred = TBD<U>()
-    self.notify(queue) {
-      result in
-      deferred.beginExecution()
-      let transformed = result.map(transform)
-      do { try deferred.determine(transformed) }
-      catch { /* an error here means this `Deferred` was canceled before `transform()` was complete. */ }
-    }
-    return deferred
-=======
     return Deferred<U>(queue: queue, source: self, transform: transform)
->>>>>>> ea2f8be7
   }
 }
 
@@ -258,29 +246,7 @@
 
   public func flatMap<U>(queue: dispatch_queue_t, transform: (T) -> Deferred<U>) -> Deferred<U>
   {
-<<<<<<< HEAD
-    let deferred = TBD<U>()
-    self.notify(queue) {
-      result in
-      deferred.beginExecution()
-      switch result
-      {
-      case .Value(let value):
-        transform(value).notify(queue) {
-          result in
-          do { try deferred.determine(result) }
-          catch { /* an error here means this `Deferred` was canceled before `transform()` was complete. */ }
-        }
-
-      case .Error(let error):
-        do { try deferred.determine(Result(error: error)) }
-        catch { /* an error here seems irrelevant. */ }
-      }
-    }
-    return deferred
-=======
     return Deferred<U>(queue: queue, source: self, transform: transform)
->>>>>>> ea2f8be7
   }
 }
 
@@ -298,22 +264,7 @@
 
   public func apply<U>(queue: dispatch_queue_t, transform: Deferred<(T)throws->U>) -> Deferred<U>
   {
-<<<<<<< HEAD
-    let deferred = TBD<U>()
-    self.notify(queue) {
-      result in
-      transform.notify(queue) {
-        transform in
-        deferred.beginExecution()
-        let transformed = result.apply(transform)
-        do { try deferred.determine(transformed) }
-        catch { /* an error here means this `Deferred` was canceled before `transform()` was complete. */ }
-      }
-    }
-    return deferred
-=======
     return Deferred<U>(queue: queue, source: self, transform: transform)
->>>>>>> ea2f8be7
   }
 }
 
