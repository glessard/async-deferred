--- conflicted
+++ resolved
@@ -60,24 +60,11 @@
     dispatch_group_enter(group)
   }
 
-<<<<<<< HEAD
-=======
   deinit
   {
-    if v == nil { dispatch_group_leave(group) }
-  }
-
-  /// Initialize to an already determined state
-  ///
-  /// - parameter value: the value of this `Deferred`
-
-  public init(value: T)
-  {
-    v = value
-    currentState = DeferredState.Determined.rawValue
-  }
-
->>>>>>> 0204c0ca
+    if r == nil { dispatch_group_leave(group) }
+  }
+
   /// Initialize with a computation task to be performed in the background
   ///
   /// - parameter queue: the `dispatch_queue_t` onto which the computation task should be queued
@@ -312,12 +299,8 @@
       }
     }
 
-<<<<<<< HEAD
     r = result
-=======
-    v = value
     dispatch_group_leave(group)
->>>>>>> 0204c0ca
 
     guard OSAtomicCompareAndSwap32Barrier(transientState, DeferredState.Determined.rawValue, &currentState) else
     { // Getting here seems impossible, but try to handle it gracefully.
