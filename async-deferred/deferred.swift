//
//  deferred.swift
//  async-deferred
//
//  Created by Guillaume Lessard on 2015-07-09.
//  Copyright © 2015 Guillaume Lessard. All rights reserved.
//

import Dispatch

/**
  The possible states of a `Deferred`.

  Must be a top-level type because Deferred is generic.
*/

public enum DeferredState: Int32 { case Waiting = 0, Executing = 1, Determined = 2 }
private let transientState = Int32.max

/**
  These errors can be thrown by a `Deferred`.

  Must be a top-level type because Deferred is generic.
*/

public enum DeferredError: ErrorType
{
  case Canceled(String)
  case AlreadyDetermined(String)
  case CannotDetermine(String)
}

/**
  An asynchronous computation.

  A `Deferred` starts out undetermined, in the `.Waiting` state.
  It may then enter the `.Executing` state, and will eventually become `.Determined`.
  Once it is `.Determined`, it is ready to supply a result.

  The `result` property will return the result, blocking until it becomes determined.
  If the result is ready when `result` is called, it will return immediately.

  A closure supplied to the `notify` method will be called after the `Deferred` has become determined.
*/

public class Deferred<T>
{
  private var r: Result<T>! = nil
  private let group = dispatch_group_create()

  // Swift does not have a facility to read and write enum values atomically.
  // To get around this, we use a raw `Int32` value as a proxy for the enum value.

  private var currentState: Int32 = DeferredState.Waiting.rawValue

  // MARK: Initializers

  private init()
  {
    dispatch_group_enter(group)
  }

  // Initialize with a background task to perform

  public convenience init(queue: dispatch_queue_t, task: () throws -> T)
  {
    self.init()

    currentState = DeferredState.Executing.rawValue
    dispatch_async(queue) {
      let result: Result<T>
      do {
        let v = try task()
        result = .Value(v)
      }
      catch {
        result = .Error(error)
      }
      do {
        try self.setResult(result)
      }
      catch { /* an error here means this `Deferred` was canceled before `task()` was complete. */ }
    }
  }

  public convenience init(qos: qos_class_t, task: () throws -> T)
  {
    self.init(queue: dispatch_get_global_queue(qos, 0), task: task)
  }

  public convenience init(_ task: () throws -> T)
  {
    self.init(queue: dispatch_get_global_queue(qos_class_self(), 0), task: task)
  }

<<<<<<< HEAD
  // Initialize to an already Determined state.

  public init(result: Result<T>)
  {
    r = result
    currentState = DeferredState.Determined.rawValue
  }

  convenience public init(value: T)
  {
    self.init(result: Result(value: value))
  }

  convenience public init(error: ErrorType)
  {
    self.init(result: Result(error: error))
  }
  
  // MARK: private methods
=======
  // constructor used by `map`

  public convenience init<U>(queue: dispatch_queue_t, source: Deferred<U>, transform: (U) -> T)
  {
    self.init()

    source.notify(queue) {
      value in
      self.beginExecution()
      try! self.setValue(transform(value))
    }
  }

  // constructor used by `flatMap`

  public convenience init<U>(queue: dispatch_queue_t, source: Deferred<U>, transform: (U) -> Deferred<T>)
  {
    self.init()

    source.notify(queue) {
      value in
      self.beginExecution()
      transform(value).notify { transformedValue in try! self.setValue(transformedValue) }
    }
  }

  // constructor used by `apply`

  public convenience init<U>(queue: dispatch_queue_t, source: Deferred<U>, transform: Deferred<(U) -> T>)
  {
    self.init()

    source.notify(queue) {
      value in
      transform.notify {
        transform in
        self.beginExecution()
        try! self.setValue(transform(value))
      }
    }
  }

 // MARK: private methods
>>>>>>> ea2f8be7

  private func beginExecution()
  {
    OSAtomicCompareAndSwap32Barrier(DeferredState.Waiting.rawValue, DeferredState.Executing.rawValue, &currentState)
  }

  private func setResult(result: Result<T>) throws
  {
    // A turnstile to ensure only one thread can succeed
    while true
    { // Allow multiple tries in case another thread concurrently switches state from .Waiting to .Executing
      let initialState = currentState
      if initialState < DeferredState.Determined.rawValue
      {
        guard OSAtomicCompareAndSwap32Barrier(initialState, transientState, &currentState) else { continue }
        break
      }
      else
      {
        assert(currentState >= DeferredState.Determined.rawValue)
        throw DeferredError.AlreadyDetermined("Attempted to determine Deferred twice with \(__FUNCTION__)")
      }
    }

    r = result

    guard OSAtomicCompareAndSwap32Barrier(transientState, DeferredState.Determined.rawValue, &currentState) else
    { // Getting here seems impossible, but try to handle it gracefully.
      throw DeferredError.CannotDetermine("Failed to determine Deferred")
    }

    dispatch_group_leave(group)
    // The result is now available for the world
  }

  // MARK: public interface

  public var state: DeferredState { return DeferredState(rawValue: currentState) ?? .Executing }

  public var isDetermined: Bool { return currentState == DeferredState.Determined.rawValue }

  public func cancel(reason: String = "") -> Bool
  {
    do {
      try setResult(Result(error: DeferredError.Canceled(reason)))
      return true
    }
    catch {
      return false
    }
  }

  public func peek() -> Result<T>?
  {
    if currentState != DeferredState.Determined.rawValue
    {
      return nil
    }
    return result
  }

  public var result: Result<T> {
    if currentState != DeferredState.Determined.rawValue { dispatch_group_wait(group, DISPATCH_TIME_FOREVER) }
    return r
  }

  public var value: T? {
    return result.value
  }

  public var error: ErrorType? {
    return result.error
  }

  public func notify(queue: dispatch_queue_t, task: (Result<T>) -> Void)
  {
    dispatch_group_notify(self.group, queue) { task(self.r) }
  }
}

/**
  A Deferred to be determined (TBD) manually.
*/

public class TBD<T>: Deferred<T>
{
  override public init() { super.init() }

  public func determine(value: T) throws
  {
    try determine(Result(value: value))
  }

  public func determine(error: ErrorType) throws
  {
    try determine(Result(error: error))
  }

  public func determine(result: Result<T>) throws
  {
    try super.setResult(result)
  }

  public override func beginExecution()
  {
    super.beginExecution()
  }
}<|MERGE_RESOLUTION|>--- conflicted
+++ resolved
@@ -93,7 +93,6 @@
     self.init(queue: dispatch_get_global_queue(qos_class_self(), 0), task: task)
   }
 
-<<<<<<< HEAD
   // Initialize to an already Determined state.
 
   public init(result: Result<T>)
@@ -112,18 +111,18 @@
     self.init(result: Result(error: error))
   }
   
-  // MARK: private methods
-=======
   // constructor used by `map`
 
-  public convenience init<U>(queue: dispatch_queue_t, source: Deferred<U>, transform: (U) -> T)
+  public convenience init<U>(queue: dispatch_queue_t, source: Deferred<U>, transform: (U) throws -> T)
   {
     self.init()
 
     source.notify(queue) {
-      value in
+      result in
       self.beginExecution()
-      try! self.setValue(transform(value))
+      let transformed = result.map(transform)
+      do { try self.setResult(transformed) }
+      catch { /* an error here means `self` was canceled before `transform()` completed */ }
     }
   }
 
@@ -134,30 +133,43 @@
     self.init()
 
     source.notify(queue) {
-      value in
+      result in
       self.beginExecution()
-      transform(value).notify { transformedValue in try! self.setValue(transformedValue) }
+      switch result
+      {
+      case .Value(let value):
+        transform(value).notify(queue) {
+          transformed in
+          do { try self.setResult(transformed) }
+          catch { /* an error here means `self` was canceled before `transform()` completed */ }
+        }
+
+      case .Error(let error):
+        do { try self.setResult(Result(error: error)) }
+        catch { /* an error heer seems irrelevant */ }
+      }
     }
   }
 
   // constructor used by `apply`
 
-  public convenience init<U>(queue: dispatch_queue_t, source: Deferred<U>, transform: Deferred<(U) -> T>)
+  public convenience init<U>(queue: dispatch_queue_t, source: Deferred<U>, transform: Deferred<(U) throws -> T>)
   {
     self.init()
 
     source.notify(queue) {
-      value in
+      result in
       transform.notify {
         transform in
         self.beginExecution()
-        try! self.setValue(transform(value))
+        let transformed = result.apply(transform)
+        do { try self.setResult(transformed) }
+        catch { /* an error here means `self` was canceled before `transform()` completed */ }
       }
     }
   }
 
  // MARK: private methods
->>>>>>> ea2f8be7
 
   private func beginExecution()
   {
